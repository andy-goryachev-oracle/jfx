/*
 * Copyright (c) 2013, 2014, Oracle and/or its affiliates. All rights reserved.
 * DO NOT ALTER OR REMOVE COPYRIGHT NOTICES OR THIS FILE HEADER.
 *
 * This code is free software; you can redistribute it and/or modify it
 * under the terms of the GNU General Public License version 2 only, as
 * published by the Free Software Foundation.  Oracle designates this
 * particular file as subject to the "Classpath" exception as provided
 * by Oracle in the LICENSE file that accompanied this code.
 *
 * This code is distributed in the hope that it will be useful, but WITHOUT
 * ANY WARRANTY; without even the implied warranty of MERCHANTABILITY or
 * FITNESS FOR A PARTICULAR PURPOSE.  See the GNU General Public License
 * version 2 for more details (a copy is included in the LICENSE file that
 * accompanied this code).
 *
 * You should have received a copy of the GNU General Public License version
 * 2 along with this work; if not, write to the Free Software Foundation,
 * Inc., 51 Franklin St, Fifth Floor, Boston, MA 02110-1301 USA.
 *
 * Please contact Oracle, 500 Oracle Parkway, Redwood Shores, CA 94065 USA
 * or visit www.oracle.com if you need additional information or have any
 * questions.
 */

/**
 * The main build script for JavaFX.
 *
 * MUST FIX tasks to complete:
 *  - build check -- making sure the final artifact has the right bits
 *      - some things worth automatically sanity checking:
 *          - are there images in the javadocs?
 *          - are all of the expected dylibs etc there?
 *          - is jfxrt.jar there?
 *          - does jfxrt.jar contain stuff it shouldn't (doc-files, iml, etc)
 *          - does jfxrt.jar contain stuff it should (bss files, etc)
 *  - Perform sanity checking to make sure a JDK exists with javac, javah, etc
 *  - Support building with no known JDK location, as long as javac, javah, etc are on the path
 *  - Check all of the native flags. We're adding weight to some libs that don't need it, and so forth.
 *
 * Additional projects to work on as we go:
 *  - Add "developer debug". This is where the natives do not have debug symbols, but the Java code does
 *  - The genVSproperties.bat doesn't find the directory where RC.exe lives. So it is hard coded. Might be a problem.
 *  - special tasks for common needs, such as:
 *      - updating copyright headers
 *      - stripping trailing whitespace (?)
 *  - checkstyle
 *  - findbugs
 *  - re needs?
 *  - sqe testing
 *  - API change check
 *  - Pushing results to a repo?
 *  - ServiceWithSecurityManagerTest fails to complete when run from gradle.
 *  - Integrate Parfait reports for C code
 *  - FXML Project tests are not running
 */
defaultTasks = ["sdk"]

import java.util.concurrent.CountDownLatch
import java.util.concurrent.ExecutorService
import java.util.concurrent.Executors
import java.util.concurrent.Future

/******************************************************************************
 *                              Utility methods                               *
 *****************************************************************************/

/**
 * If the given named property is not defined, then this method will define
 * it with the given defaultValue. Any properties defined by this method can
 * be substituted on the command line by using -P, or by specifying a
 * gradle.properties file in the user home dir
 *
 * @param name The name of the property to define
 * @param defaultValue The default value to assign the property
 */
void defineProperty(String name, String defaultValue) {
    if (!project.hasProperty(name)) {
        project.ext.set(name, defaultValue);
    }
}

/**
 * If the given named property is not defined, then this method will attempt to
 * look up the property in the props map, and use the defaultValue if it cannot be found.
 *
 * @param name The name of the property to look up and/or define
 * @param props The properties to look for the named property in, if it has not already been defined
 * @param defaultValue The default value if the property has not been defined and the
 *                     props map does not contain the named property
 */
void defineProperty(String name, Properties props, String defaultValue) {
    if (!project.hasProperty(name)) {
        project.ext.set(name, props.getProperty(name, defaultValue));
    }
}

/**
 * Converts cygwin style paths to windows style paths, but with a forward slash.
 * This method is safe to call from any platform, and will only do work if
 * called on Windows (in all other cases it simply returns the supplied path.
 * In the future I would like to modify this so that it only does work if
 * cygwin is installed, as I hope one day to remove the requirement to build
 * with cygwin, but at present (due to GStreamer / Webkit) cygwin is needed
 * anyway.
 * 
 * @param path the path to convert
 * @return the path converted to windows style, if on windows, otherwise it
 *         is the supplied path.
 */
String cygpath(String path) {
    if (!IS_WINDOWS) return path;
    if (path == null || "".equals(path)) return path;
    ByteArrayOutputStream out = new ByteArrayOutputStream();
    logger.info("Converting path '$path' via cygpath")
    exec {
        standardOutput = out
        commandLine "cmd", "/c", "cygpath", "-m", path
    }
    return out.toString().trim();
}

void loadProperties(String sourceFileName) {
    def config = new Properties()
    def propFile = new File(sourceFileName)
    if (propFile.canRead()) {
        config.load(new FileInputStream(propFile))
        for (Map.Entry property in config) {
            def keySplit = property.key.split("\\.");
            def key = keySplit[0];
            for (int i = 1; i < keySplit.length; i++) {
                key = key + keySplit[i].capitalize();
            }
            ext[key] = property.value;
        }
    }
}

/**
 * Struct used to contain some information passed to the closure
 * passed to compileTargets.
 */
class CompileTarget {
    String name;
    String upper;
    String capital;
}

/**
 * Iterates over each of the compile targets, passing the given closure
 * a CompileTarget instance.
 * 
 * @param c The closure to call
 */
void compileTargets(Closure c) {
    if (COMPILE_TARGETS == "") {
        return
    }
    COMPILE_TARGETS.split(",").each { target ->
        CompileTarget ct = new CompileTarget();
        ct.name = target;
        ct.upper = target.trim().toUpperCase(Locale.ROOT)
        ct.capital = target.trim().capitalize()
        c(ct)
    }
}

/**
 * Manages the execution of some closure which is responsible for producing
 * content for a properties file built at build time and stored in the
 * root project's $buildDir, and then loading that properties file and
 * passing it to the processor closure.
 * 
 * This is used on windows to produce a properties file containing all the
 * windows visual studio paths and environment variables, and on Linux
 * for storing the results of pkg-config calls.
 * 
 * @param name the name of the file to produce
 * @param loader a closure which is invoked, given the properties file. This
 *        closure is invoked only if the properties file needs to be created
 *        and is responsible for populating the properties file.
 * @param processor a closure which is invoked every time this method is
 *        called and which will be given a Properties object, fully populated.
 *        The processor is then responsible for doing whatever it is that it
 *        must do with those properties (such as setting up environment
 *        variables used in subsequent native builds, or whatnot).
 */
void setupTools(String name, Closure loader, Closure processor) {
    // Check to see whether $buildDir/$name.properties file exists. If not,
    // then generate it. Once generated, we need to read the properties file to
    // help us define the defaults for this block of properties
    File propFile = file("$buildDir/${name}.properties");
    if (!propFile.exists()) {
        // Create the properties file
        propFile.getParentFile().mkdirs();
        propFile.createNewFile();
        loader(propFile);
    }

    // Try reading the properties in order to define the properties. If the property file cannot
    // be located, then we will throw an exception because we cannot guess these values
    InputStream propStream = null;
    try {
        Properties properties = new Properties();
        propStream = new FileInputStream(propFile);
        properties.load(propStream);
        processor(properties);
    } finally {
        try { propStream.close() } catch (Exception e) { }
    }
}

/**
 * Fails the build with the specified error message
 *
 * @param msg the reason for the failure
 */
void fail(String msg) {
    throw new GradleException("FAIL: " + msg);
}

/******************************************************************************
 *                                                                            *
 *                   Definition of project properties                         *
 *                                                                            *
 *  All properties defined using ext. are immediately available throughout    *
 *  the script as variables that can be used. These variables are attached    *
 *  to the root project (whereas if they were defined as def variables then   *
 *  they would only be available within the root project scope).              *
 *                                                                            *
 *  All properties defined using the "defineProperty" method can be replaced  *
 *  on the command line by using the -P flag. For example, to override the    *
 *  location of the binary plug, you would specify -PBINARY_PLUG=some/where   *
 *                                                                            *
 *****************************************************************************/

// If the ../rt-closed directory exists, then we are doing a closed build.
// In this case, build and property files will be read from
// ../rt-closed/closed-build.gradle and ../rt-closed/closed-properties.gradle
// respectively

def closedDir = file("../rt-closed")
def buildClosed = closedDir.isDirectory()
ext.BUILD_CLOSED = buildClosed

// These variables indicate what platform is running the build. Is
// this build running on a Mac, Windows, or Linux machine? 32 or 64 bit?
ext.OS_NAME = System.getProperty("os.name").toLowerCase()
ext.OS_ARCH = System.getProperty("os.arch")
ext.IS_64 = OS_ARCH.toLowerCase().contains("64")
ext.IS_MAC = OS_NAME.contains("mac") || OS_NAME.contains("darwin")
ext.IS_WINDOWS = OS_NAME.contains("windows")
ext.IS_LINUX = OS_NAME.contains("linux")

// Get the JDK_HOME automatically based on the version of Java used to execute gradle. Or, if specified,
// use a user supplied JDK_HOME, STUB_RUNTIME, JAVAC, and/or JAVAH, all of which may be specified
// independently (or we'll try to get the right one based on other supplied info). Sometimes the
// JRE might be the thing that is being used instead of the JRE embedded in the JDK, such as:
//    c:\Program Files (x86)\Java\jdk1.8.0\jre
//    c:\Program Files (x86)\Java\jre8\
// Because of this, you may sometimes get the jdk's JRE (in which case the logic we used to have here
// was correct and consistent with all other platforms), or it might be the standalone JRE (for the love!).
def envJavaHome = cygpath(System.getenv("JDK_HOME"))
if (envJavaHome == null || envJavaHome.equals("")) envJavaHome = cygpath(System.getenv("JAVA_HOME"))
def javaHome = envJavaHome == null || envJavaHome.equals("") ? System.getProperty("java.home") : envJavaHome
def javaHomeFile = file(javaHome)
defineProperty("JDK_HOME",
        javaHomeFile.name == "jre" ?
        javaHomeFile.getParent().toString() :
        javaHomeFile.name.startsWith("jre") ?
        new File(javaHomeFile.getParent(), "jdk1.${javaHomeFile.name.substring(3)}.0").toString() :
        javaHome) // we have to bail and set it to something and this is as good as any!
ext.JAVA_HOME = JDK_HOME
defineProperty("JAVA", cygpath("$JDK_HOME/bin/java${IS_WINDOWS ? '.exe' : ''}"))
defineProperty("JAVAC", cygpath("$JDK_HOME/bin/javac${IS_WINDOWS ? '.exe' : ''}"))
defineProperty("JAVAH", cygpath("$JDK_HOME/bin/javah${IS_WINDOWS ? '.exe' : ''}"))
defineProperty("JAVADOC", cygpath("$JDK_HOME/bin/javadoc${IS_WINDOWS ? '.exe' : ''}"))
defineProperty("JDK_DOCS", "http://docs.oracle.com/javase/8/docs/api/")

defineProperty("javaRuntimeVersion", System.getProperty("java.runtime.version"))
defineProperty("javaVersion", javaRuntimeVersion.split("-")[0])
defineProperty("javaBuildNumber", javaRuntimeVersion.substring(javaRuntimeVersion.lastIndexOf("-b") + 2))

loadProperties("$projectDir/build.properties")

def String closedCacheStubRuntime = cygpath("$projectDir") + "/../caches/sdk/rt"
defineProperty("STUB_RUNTIME", BUILD_CLOSED ? closedCacheStubRuntime : cygpath("$JDK_HOME/jre"))
defineProperty("LIBRARY_STUB", IS_MAC ? "$STUB_RUNTIME/lib" :
                               IS_WINDOWS ? "$STUB_RUNTIME/bin" :
                               "$STUB_RUNTIME/lib/$OS_ARCH")
defineProperty("UPDATE_STUB_CACHE", (STUB_RUNTIME.equals(closedCacheStubRuntime) ? 'true' : 'false'))

def supplementalPreBuildFile = file("$closedDir/closed-pre-build.gradle");
def supplementalBuildFile = file("$closedDir/closed-build.gradle");

if (BUILD_CLOSED) {
    apply from: supplementalPreBuildFile
}

// GRADLE_VERSION_CHECK specifies whether to fail the build if the
// gradle version check fails
defineProperty("GRADLE_VERSION_CHECK", "true")
ext.IS_GRADLE_VERSION_CHECK = Boolean.parseBoolean(GRADLE_VERSION_CHECK)

// COMPILE_WEBKIT specifies whether to build all of webkit.
defineProperty("COMPILE_WEBKIT", "false")
ext.IS_COMPILE_WEBKIT = Boolean.parseBoolean(COMPILE_WEBKIT)

// COMPILE_MEDIA specifies whether to build all of media.
defineProperty("COMPILE_MEDIA", "false")
ext.IS_COMPILE_MEDIA = Boolean.parseBoolean(COMPILE_MEDIA)

// COMPILE_PANGO specifies whether to build javafx_font_pango.
defineProperty("COMPILE_PANGO", "${IS_LINUX}")
ext.IS_COMPILE_PANGO = Boolean.parseBoolean(COMPILE_PANGO)

// COMPILE_HARFBUZZ specifies whether to use Harfbuzz.
defineProperty("COMPILE_HARFBUZZ", "false")
ext.IS_COMPILE_HARFBUZZ = Boolean.parseBoolean(COMPILE_HARFBUZZ)

// COMPILE_PARFAIT specifies whether to build parfait
defineProperty("COMPILE_PARFAIT", "false")
ext.IS_COMPILE_PARFAIT = Boolean.parseBoolean(COMPILE_PARFAIT)

// RETAIN_PACKAGER_TESTS specifies whether the tests in fxpackager should
// keep generated files instead of attempting to automatically delete them
defineProperty("RETAIN_PACKAGER_TESTS", "false")
ext.IS_RETAIN_PACKAGER_TESTS = Boolean.parseBoolean(RETAIN_PACKAGER_TESTS)

// Define the SWT.jar that we are going to have to download during the build process based
// on what platform we are compiling from (not based on our target).
ext.SWT_FILE_NAME = IS_MAC ? "org.eclipse.swt.cocoa.macosx.x86_64_3.7.2.v3740f" :
    IS_WINDOWS && IS_64 ? "org.eclipse.swt.win32.win32.x86_64_3.7.2.v3740f" :
    IS_WINDOWS && !IS_64 ? "org.eclipse.swt.win32.win32.x86_3.7.2.v3740f" :
    IS_LINUX && IS_64 ? "org.eclipse.swt.gtk.linux.x86_64_3.7.2.v3740f" :
    IS_LINUX && !IS_64 ? "org.eclipse.swt.gtk.linux.x86_3.7.2.v3740f" : ""

// Build javadocs only if BUILD_JAVADOC=true
defineProperty("BUILD_JAVADOC", "false")
ext.IS_BUILD_JAVADOC = Boolean.parseBoolean(BUILD_JAVADOC)

// Specifies whether to build the javafx-src bundle
defineProperty("BUILD_SRC_ZIP", "false")
ext.IS_BUILD_SRC_ZIP = Boolean.parseBoolean(BUILD_SRC_ZIP)

// Specifies whether to run full tests (true) or smoke tests (false)
defineProperty("FULL_TEST", "false")
ext.IS_FULL_TEST = Boolean.parseBoolean(FULL_TEST);

// Specifies whether to run robot-based visual tests (only used when FULL_TEST is also enabled)
defineProperty("USE_ROBOT", "false")
ext.IS_USE_ROBOT = Boolean.parseBoolean(USE_ROBOT);

// Specified whether to run tests in headless mode
defineProperty("HEADLESS_TEST", "false")
ext.IS_HEADLESS_TEST = Boolean.parseBoolean(HEADLESS_TEST);

// Specifies whether to run system tests that depend on AWT (only used when FULL_TEST is also enabled)
defineProperty("AWT_TEST", "true")
ext.IS_AWT_TEST = Boolean.parseBoolean(AWT_TEST);

// Specify the build configuration (Release, Debug, or DebugNative)
defineProperty("CONF", "Debug")
ext.IS_DEBUG_JAVA = CONF == "Debug" || CONF == "DebugNative"
ext.IS_DEBUG_NATIVE = CONF == "DebugNative"

// Defines the compiler warning levels to use. If empty, then no warnings are generated. If
// not empty, then the expected syntax is as a space or comma separated list of names, such
// as defined in the javac documentation.
defineProperty("LINT", "none")
ext.IS_LINT = LINT != "none"

defineProperty("DOC_LINT", "none")
ext.IS_DOC_LINT = DOC_LINT != "none"

// Specifies whether to use the "useDepend" option when compiling Java sources
defineProperty("USE_DEPEND", "true")
ext.IS_USE_DEPEND = Boolean.parseBoolean(USE_DEPEND)

// Specifies whether to generate code coverage statistics when running tests
defineProperty("JCOV", "false")
ext.DO_JCOV = Boolean.parseBoolean(JCOV)

// Define the number of threads to use when compiling (specifically for native compilation)
// On Mac we limit it to 1 by default due to problems running gcc in parallel
if (IS_MAC) {
    defineProperty("NUM_COMPILE_THREADS", "1")
} else {
    defineProperty("NUM_COMPILE_THREADS", "${Runtime.runtime.availableProcessors()}")
}

//
// The next three sections of properties are used to generate the
// VersionInfo class, and the Windows DLL manifest.
//

// The following properties should be left alone by developers and set only from Hudson.
defineProperty("HUDSON_JOB_NAME", "not_hudson")
defineProperty("HUDSON_BUILD_NUMBER","0000")
defineProperty("PROMOTED_BUILD_NUMBER", "00")

// The following properties define the product name for Oracle JDK and OpenJDK
// for VersionInfo and the DLL manifest.
if (BUILD_CLOSED) {
    defineProperty("PRODUCT_NAME", "Java(TM)")
    defineProperty("COMPANY_NAME", "Oracle Corporation")
    defineProperty("PLATFORM_NAME", "Platform SE")
} else {
    defineProperty("PRODUCT_NAME", "OpenJFX")
    defineProperty("COMPANY_NAME", "N/A")
    defineProperty("PLATFORM_NAME", "Platform")
}

// The following properties are set based on properties defined in
// build.properties. The release number or milestone number should be updated
// in that file.
def jfxReleaseVersion = "${jfxReleaseMajorVersion}.${jfxReleaseMinorVersion}.${jfxReleaseMicroVersion}"
defineProperty("RAW_VERSION", jfxReleaseVersion)
defineProperty("RELEASE_NAME", jfxReleaseName)
defineProperty("RELEASE_MILESTONE", jfxReleaseMilestone)

// Check whether the COMPILE_TARGETS property has been specified (if so, it was done by
// the user and not by this script). If it has not been defined then default
// to building the normal desktop build for this machine
project.ext.set("defaultHostTarget", IS_MAC ? "mac" : IS_WINDOWS ? "win" : IS_LINUX ? "linux" : "");
defineProperty("COMPILE_TARGETS", "$defaultHostTarget")

// Flag indicating whether to import cross compile tools
def importCrossTools = BUILD_CLOSED ? true : false;
if (!importCrossTools && hasProperty("IMPORT_CROSS_TOOLS")) {
    importCrossTools = Boolean.parseBoolean(IMPORT_CROSS_TOOLS);
}
ext.IS_IMPORT_CROSS_TOOLS = importCrossTools

// Location of the cross compile tools
def crossToolsDir = "../crosslibs" 
if (hasProperty("CROSS_TOOLS_DIR")) {
    crossToolsDir = CROSS_TOOLS_DIR
}
ext.CROSS_TOOLS_DIR = file(crossToolsDir)

/**
 * Fetch/Check that external tools are present for the build. This method
 * will conditionally download the packages from project defined ivy repositories
 * and unpack them into the specified destdir
 *
 * @param configName A unique name to distinguish the configuration (ie "ARMSFV6")
 * @param packages A list of required packages (with extensions .tgz, .zip)
 * @param destdir where the packages should be unpacked
 * @param doFetch if true, the named packages will be download
 */
void fetchExternalTools(String configName, List packages, File destdir, boolean doFetch) {
    if (doFetch) {
        // create a unique configuration for this fetch
        def String fetchToolsConfig = "fetchTools$configName"
        rootProject.configurations.create(fetchToolsConfig)

        def List<String> fetchedPackages = []
        def int fetchCount = 0

        packages.each { pkgname->
            def int dotdex = pkgname.lastIndexOf('.')
            def int dashdex = pkgname.lastIndexOf('-')
            def String basename = pkgname.substring(0,dashdex)
            def String ver = pkgname.substring(dashdex+1,dotdex)
            def String ext = pkgname.substring(dotdex+1)
            def File pkgdir = file("$destdir/$basename-$ver")

            if (!pkgdir.isDirectory()) {
                rootProject.dependencies.add(fetchToolsConfig, "javafx:$basename:$ver", {
                    artifact {
                        name = basename
                        version = ver
                        type = ext
                    }
                })
                println "adding $pkgname as a downloadable item did not find $pkgdir"
                fetchedPackages.add(pkgname)
                fetchCount++
            }
        }

        //fetch all the missing packages
        if (fetchedPackages.size > 0) {
            destdir.mkdirs()

            logger.quiet "fetching missing packages $fetchedPackages"
            copy {
                from rootProject.configurations[fetchToolsConfig]
                into destdir
            }

            // unpack the fetched packages
            fetchedPackages.each { pkgname->
                logger.quiet "expanding the package $pkgname"
                def srcball = file("${destdir}/${pkgname}")

                if (!srcball.exists()) {
                    throw new GradleException("Failed to fetch $pkgname");
                }

                def String basename = pkgname.substring(0,pkgname.lastIndexOf("."))
                def File pkgdir = file("$destdir/$basename")

                if (pkgname.endsWith(".tgz")) {
                    if (IS_LINUX || IS_MAC) {
                        // use native tar to support symlinks
                        pkgdir.mkdirs()
                        exec {
                            workingDir pkgdir
                            commandLine "tar", "zxf", "${srcball}"
                         }
                    } else {
                        copy {
                            from tarTree(resources.gzip("${srcball}"))
                            into pkgdir
                        }
                    }
                } else if (pkgname.endsWith(".zip")) {
                     copy {
                         from zipTree("${srcball}")
                         into pkgdir
                     }
                } else {
                    throw new GradleException("Unhandled pacakge type for compile package ${pkgname}")
                }
                srcball.deleteOnExit();
            }
        } else {
            logger.quiet "all tool packages are present $packages"
        }
    } else { // !doFetch - so just check they are present
        // check that all the dirs are really there
        def List<String> errors = []
        packages.each { pkgname->
            def String basename = pkgname.substring(0,pkgname.lastIndexOf("."))
            def File pkgdir = file("$destdir/$basename")

            if (!pkgdir.isDirectory()) {
                errors.add(pkgname)
            }
        }
        if (errors.size > 0) {
            throw new GradleException("Error: missing tool packages: $errors")
        } else {
            logger.quiet "all tool packages are present $packages"
        }
    }
}

// Now we need to define the native compilation tasks. The set of parameters to
// native compilation depends on the target platform (and also to some extent what platform
// you are compiling on). These settings are contained in various gradle files
// such as mac.gradle and linux.gradle and armhf.gradle. Additionally, the developer
// can specify COMPILE_FLAGS_FILE to be a URL or path to a different gradle file
// that will contain the appropriate flags.
defineProperty("COMPILE_FLAGS_FILES", COMPILE_TARGETS.split(",").collect {"buildSrc/${it.trim()}.gradle"}.join(","))
if (COMPILE_TARGETS == "all") {
    def tmp = []
    File buildSrcDir = file("buildSrc")
    buildSrcDir.listFiles().each { File f ->
        if (f.isFile() && f.name.endsWith(".gradle") && !f.name.equals("build.gradle")) {
            def target = f.name.substring(0, f.name.lastIndexOf('.gradle')).toUpperCase(Locale.ROOT)
            apply from: f
            if (project.ext["${target}"].canBuild) {
                tmp.add(target)
            }
        }
    }
    COMPILE_FLAGS_FILES = tmp.collect { "buildSrc/${it}.gradle"}.join(",")
    COMPILE_TARGETS = tmp.collect { "${it.toLowerCase()}"}.join(",")
} else {
    COMPILE_FLAGS_FILES.split(",").each {
        logger.info("Applying COMPILE_FLAGS_FILE '$it'")
        apply from: it
    }
}

if (COMPILE_TARGETS != "") {
    def tmp = []
    COMPILE_TARGETS.split(",").each {target ->
        if (project.ext["${target.toUpperCase(Locale.ROOT)}"].canBuild) {
            tmp.add(target)
        }
    }
    COMPILE_TARGETS = tmp.collect { "${it.toLowerCase()}"}.join(",")
}

// Sanity check the expected properties all exist
compileTargets { t ->
    // Every platform must define these variables
    if (!project.hasProperty(t.upper)) throw new Exception("ERROR: Incorrectly configured compile flags file, missing ${t.name} property")
    def props = project.ext[t.upper];
    ["jfxrtJarExcludes", "compileSwing", "compileSWT", "compileFXPackager", "compileDesignTime", "libDest"].each { prop ->
        if (!props.containsKey(prop)) throw new Exception("ERROR: Incorrectly configured compile flags file, missing ${prop} property on ${t.name}")
    }
}

// Various build flags may be set by the different target files, such as
// whether to build Swing, SWT, FXPackager, etc. We iterate over all
// compile targets and look for these settings in our properties. Note that
// these properties cannot be set from the command line, but are set by
// the target build files such as armv6hf.gradle or mac.gradle.
ext.COMPILE_SWING = false;
ext.COMPILE_SWT = false;
ext.COMPILE_FXPACKAGER = false;
ext.COMPILE_DESIGN_TIME = false;
compileTargets { t ->
    if (project.ext[t.upper].compileSwing) COMPILE_SWING = true
    if (project.ext[t.upper].compileSWT) COMPILE_SWT = true
    if (project.ext[t.upper].compileFXPackager) COMPILE_FXPACKAGER = true
    if (project.ext[t.upper].compileDesignTime) COMPILE_DESIGN_TIME = true

    if (rootProject.defaultHostTarget.equals(t.name)) { 
        // use a simple common default for the "host" build
        project.ext[t.upper].sdkDirName="sdk"
    } else {
        // and a more complex one for cross builds
        project.ext[t.upper].sdkDirName="${t.name}-sdk"
    }
}

/******************************************************************************
 *                                                                            *
 *                         Build Setup Sanity Checks                          *
 *                                                                            *
 *  Here we do a variety of checks so that if the version of Java you are     *
 *  building with is misconfigured, or you are using the wrong version of     *
 *  gradle, etc you will get some kind of helpful error / warning message     *
 *                                                                            *
 *****************************************************************************/

// Verify that the architecture & OS are supported configurations. Note that
// at present building on PI is not supported, but we would only need to make
// some changes on assumptions on what should be built (like SWT / Swing) and
// such and we could probably make it work.
if (!IS_MAC && !IS_WINDOWS && !IS_LINUX) logger.error("Unsupported build OS ${OS_NAME}")
if (IS_WINDOWS && OS_ARCH != "x86" && OS_ARCH != "amd64") {
    throw new Exception("Unknown and unsupported build architecture: $OS_ARCH")
} else if (IS_MAC && OS_ARCH != "x86_64") {
    throw new Exception("Unknown and unsupported build architecture: $OS_ARCH")
} else if (IS_LINUX && OS_ARCH != "i386" && OS_ARCH != "amd64") {
    throw new Exception("Unknown and unsupported build architecture: $OS_ARCH")
}

// Sanity check that we actually have a list of compile targets to execute
if (COMPILE_TARGETS == null || COMPILE_TARGETS == "") {
    throw new Exception("Unable to determine compilation platform, must specify valid COMPILE_TARGETS!")
}

// Make sure JDK_HOME/bin/java exists
if (!file(JAVA).exists()) throw new Exception("Missing or incorrect path to 'java': '$JAVA'. Perhaps bad JDK_HOME? $JDK_HOME")
if (!file(JAVAC).exists()) throw new Exception("Missing or incorrect path to 'javac': '$JAVAC'. Perhaps bad JDK_HOME? $JDK_HOME")
if (!file(JAVAH).exists()) throw new Exception("Missing or incorrect path to 'javah': '$JAVAH'. Perhaps bad JDK_HOME? $JDK_HOME")
if (!file(JAVADOC).exists()) throw new Exception("Missing or incorrect path to 'javadoc': '$JAVADOC'. Perhaps bad JDK_HOME? $JDK_HOME")


// Determine the verion of Java in JDK_HOME. It looks like this:
//
// $ java -version
// java version "1.7.0_45"
// Java(TM) SE Runtime Environment (build 1.7.0_45-b18)
// Java HotSpot(TM) 64-Bit Server VM (build 24.45-b08, mixed mode)
//
// We need to parse the second line
def inStream = new java.io.BufferedReader(new java.io.InputStreamReader(new java.lang.ProcessBuilder(JAVA, "-version").start().getErrorStream()));
try {
    if (inStream.readLine() != null) {
        String v = inStream.readLine();
        if (v != null) {
            int ib = v.indexOf(" (build ");
            if (ib != -1) {
                String ver = v.substring(ib + 8, v.size() - 1);

                defineProperty("jdkRuntimeVersion", ver)
                defineProperty("jdkVersion", jdkRuntimeVersion.split("-")[0])
                defineProperty("jdkBuildNumber", jdkRuntimeVersion.substring(jdkRuntimeVersion.lastIndexOf("-b") + 2))
            }
        }
    }
} finally {
    inStream.close();
}
if (!project.hasProperty("jdkRuntimeVersion")) throw new Exception("Unable to determine the version of Java in JDK_HOME at $JDK_HOME");



// Verify that CONF is something useful
if (CONF != "Release" && CONF != "Debug") logger.warn("Unknown configuration CONF='$CONF'. Treating as 'Release'")

// If the number of compile threads is less than 1 then we have a problem!
if (Integer.parseInt(NUM_COMPILE_THREADS.toString()) < 1) {
    logger.warn("NUM_COMPILE_THREADS was specified as '$NUM_COMPILE_THREADS' which is less than the minimum value of 1. " +
            "Building with a value of 1 instead.")
    NUM_COMPILE_THREADS = 1
}

// Check that Gradle 1.8 is in use.
if (gradle.gradleVersion != "1.8") {
    def ver = gradle.gradleVersion.split("[\\.]");
    def gradleMajor = Integer.parseInt(ver[0]);
    def gradleMinor = Integer.parseInt(ver[1]);
    def err = "";
    if (gradleMajor != 1) {
        err = "Gradle major version is incompatible: ${gradle.gradleVersion}; supported version is 1.8";
    } else {
        if (gradleMinor < 8) {
            err = "Gradle version too old: ${gradle.gradleVersion}; must be at least 1.8"
        }

        // Blacklisted versions of gradle
        if (gradleMinor == 11) {
            err = "JavaFX fails to build with Gradle ${gradle.gradleVersion}; supported version is 1.8"
        }
    }

    if (IS_GRADLE_VERSION_CHECK && err != "") {
        fail(err);
    }

    logger.warn("*****************************************************************");
    logger.warn("Unsupported gradle version $gradle.gradleVersion in use.");
    logger.warn("Only version 1.8 is supported. Use this version at your own risk");
    if ( err != "") logger.warn(err);
    logger.warn("*****************************************************************");
}

/******************************************************************************
 *                                                                            *
 *                      Logging of Properties and Settings                    *
 *                                                                            *
 *  Log some of the settings we've determined. We could log more here, it     *
 *  doesn't really hurt.                                                      *
 *                                                                            *
 *****************************************************************************/

logger.quiet("OS_NAME: $OS_NAME")
logger.quiet("OS_ARCH: $OS_ARCH")
logger.quiet("JAVA_HOME: $JAVA_HOME")
logger.quiet("JDK_HOME: $JDK_HOME")
logger.quiet("java.runtime.version: ${javaRuntimeVersion}")
logger.quiet("java version: ${javaVersion}")
logger.quiet("java build number: ${javaBuildNumber}")
logger.quiet("jdk.runtime.version: ${jdkRuntimeVersion}")
logger.quiet("jdk version: ${jdkVersion}")
logger.quiet("jdk build number: ${jdkBuildNumber}")
logger.quiet("minimum java build number: ${jfxBuildJdkBuildnumMin}")
logger.quiet("NUM_COMPILE_THREADS: $NUM_COMPILE_THREADS")
logger.quiet("COMPILE_TARGETS: $COMPILE_TARGETS")
logger.quiet("COMPILE_FLAGS_FILES: $COMPILE_FLAGS_FILES")
logger.quiet("HUDSON_JOB_NAME: $HUDSON_JOB_NAME")
logger.quiet("HUDSON_BUILD_NUMBER: $HUDSON_BUILD_NUMBER")
logger.quiet("PROMOTED_BUILD_NUMBER: $PROMOTED_BUILD_NUMBER")
logger.quiet("PRODUCT_NAME: $PRODUCT_NAME")
logger.quiet("RAW_VERSION: $RAW_VERSION")
logger.quiet("RELEASE_NAME: $RELEASE_NAME")
logger.quiet("RELEASE_MILESTONE: $RELEASE_MILESTONE")

if (UPDATE_STUB_CACHE) {
    logger.quiet("UPDATE_STUB_CACHE: $UPDATE_STUB_CACHE")
}

/******************************************************************************
 *                                                                            *
 *                Definition of Native Code Compilation Tasks                 *
 *                                                                            *
 *    - JavaHeaderTask is used to run javah. The JAVAH property will point at *
 *      the version of javah to be used (i.e.: a path to javah)               *
 *    - CCTask compiles native code. Specifically it will compile .m, .c,     *
 *      .cpp, or .cc files. It uses the headers provided by the               *
 *      JavaHeaderTask plus additional platform specific headers. It will     *
 *      compile into .obj files.                                              *
 *    - LinkTask will perform native linking and create the .dll / .so /      *
 *      .dylib as necessary.                                                  *
 *                                                                            *
 *****************************************************************************/

// Save a reference to the buildSrc.jar file because we need it for actually
// compiling things, not just for the sake of this build script
// (such as generating the builders, JSL files, etc)
ext.BUILD_SRC = rootProject.files("buildSrc/build/libs/buildSrc.jar")

/**
 * Convenience method for creating javah, cc, link, and "native" tasks in the given project. These
 * tasks are parameterized by name, so that we can produce, for example, javahGlass, ccGlass, etc
 * named tasks.
 * 
 * @param project The project to add tasks to
 * @param name The name of the project, such as "prism-common". This name is used
 *        in the name of the generated task, such as ccPrismCommon, and also
 *        in the name of the final library, such as libprism-common.dylib.
 */
void addNative(Project project, String name) {
    addNative(project, name, null)
}

/**
 * Convenience method for creating javah, cc, link, and "native" tasks in the given project. These
 * tasks are parameterized by name, so that we can produce, for example, javahGlass, ccGlass, etc
 * named tasks.
 * 
 * @param project The project to add tasks to
 * @param name The name of the project, such as "prism-common". This name is used
 *        in the name of the generated task, such as ccPrismCommon, and also
 *        in the name of the final library, such as libprism-common.dylib.
 * @param list of compile targets. Library is applicable only for these targets.
 */
void addNative(Project project, String name, List<String> includeTargets) {
    // TODO if we want to handle 32/64 bit windows in the same build,
    // Then we will need to modify the win compile target to be win32 or win64
    def capitalName = name.split("-").collect{it.capitalize()}.join()
    def nativeTask = project.task("native$capitalName", group: "Build") {
        description = "Generates JNI headers, compiles, and builds native dynamic library for $name for all compile targets"
    }
    def cleanTask = project.task("cleanNative$capitalName", type: Delete, group: "Build") {
        description = "Clean native objects for $name"
    }
    if (project.hasProperty("nativeAllTask")) project.nativeAllTask.dependsOn nativeTask
    project.assemble.dependsOn(nativeTask)
    if (project.hasProperty("cleanNativeAllTask")) project.cleanNativeAllTask.dependsOn cleanTask
    
    // Each of the different compile targets will be placed in a sub directory
    // of these root dirs, with the name of the dir being the name of the target
    def headerRootDir = project.file("$project.buildDir/generated-src/headers/$name")
    def nativeRootDir = project.file("$project.buildDir/native/$name")
    def libRootDir = project.file("$project.buildDir/libs/$name")
    // For each compile target, create a javah / cc / link triplet
    compileTargets { t ->
        if (includeTargets != null && !includeTargets.contains(t.name)) {
            return
        }
        def targetProperties = project.rootProject.ext[t.upper]
        def library = targetProperties.library
        def properties = targetProperties.get(name)
        def nativeDir = file("$nativeRootDir/${t.name}")
        def headerDir = file("$headerRootDir/${t.name}")
        
        def javahTask = project.task("javah${t.capital}${capitalName}", type: JavaHeaderTask, dependsOn: project.classes, group: "Build") {
            description = "Generates JNI Headers for ${name} for ${t.name}"
            if (properties.javahSource == null) {
                source(project.sourceSets.main.output.classesDir)
            } else {
                source(properties.javahSource)
            }
            if (properties.javahClasspath == null) {
                classpath = project.files(project.sourceSets.main.output.classesDir)
                classpath += project.sourceSets.main.compileClasspath
            } else {
                classpath = project.files(properties.javahClasspath)
            }
            output = headerDir
            include(properties.javahInclude)
            cleanTask.delete headerDir
        }

        def variants = properties.containsKey("variants") ? properties.variants : [""];
        variants.each { variant ->
            def variantProperties = variant == "" ? properties : properties.get(variant)
            def capitalVariant = variant.capitalize()
            def ccOutput = variant == "" ? nativeDir : file("$nativeDir/$variant")
            def ccTask = project.task("cc${t.capital}$capitalName$capitalVariant", type: CCTask, dependsOn: javahTask, group: "Build") {
                description = "Compiles native sources for ${name} for ${t.name}${capitalVariant != '' ? ' for variant ' + capitalVariant : ''}"
                matches = ".*\\.c|.*\\.cpp|.*\\.m|.*\\.cc"
                headers = headerDir
                output(ccOutput)
                params.addAll(variantProperties.ccFlags)
                compiler = variantProperties.compiler
                source(variantProperties.nativeSource)
                cleanTask.delete ccOutput
            }
            def linkTask = project.task("link${t.capital}$capitalName$capitalVariant", type: LinkTask, dependsOn: ccTask, group: "Build") {
                description = "Creates native dynamic library for $name for ${t.name}${capitalVariant != '' ? ' for variant ' + capitalVariant : ''}"
                objectDir = ccOutput
                linkParams.addAll(variantProperties.linkFlags)
                lib = file("$libRootDir/${t.name}/${variant == '' ? library(properties.lib) : library(variantProperties.lib)}")
                linker = variantProperties.linker
                cleanTask.delete "$libRootDir/${t.name}"
            }
            nativeTask.dependsOn(linkTask)
            if (IS_WINDOWS && t.name == "win") {
                def rcTask = project.task("rc$capitalName$capitalVariant", type: CompileResourceTask, dependsOn: javahTask, group: "Build") {
                    description = "Compiles native sources for $name"
                    matches = ".*\\.rc"
                    compiler = variantProperties.rcCompiler
                    source(variantProperties.rcSource)
                    if (variantProperties.rcFlags) {
                        rcParams.addAll(variantProperties.rcFlags)
                    }
                    output(ccOutput)
                }
                linkTask.dependsOn rcTask;
            }
        }

        def useLipo = targetProperties.containsKey('useLipo') ? targetProperties.useLipo : false
        if (useLipo) {
            def lipoTask = project.task("lipo${t.capital}$capitalName", type: LipoTask, dependsOn: javahTask, group: "Build") {
                description = "Creates native fat library for $name for ${t.name}"
                libDir = file("$libRootDir/${t.name}")
                lib = file("$libRootDir/${t.name}/${library(properties.lib)}")
            }
            nativeTask.dependsOn(lipoTask)
        }
    }
}

void addJSL(Project project, String name, String pkg, Closure compile) {
    def lowerName = name.toLowerCase()

    def compileCompilers = project.task("compile${name}Compilers", type: JavaCompile, dependsOn: project.compileJava) {
        description = "Compile the $name JSL Compilers"
        classpath = project.files(project.sourceSets.main.output.classesDir) +
                rootProject.BUILD_SRC +
                project.configurations.antlr3
        source = [project.file("src/main/jsl-$lowerName")]
        destinationDir = project.file("$project.buildDir/classes/jsl-compilers/$lowerName")
    }

    def generateShaders = project.task("generate${name}Shaders", dependsOn: compileCompilers) {
        description = "Generate $name shaders from JSL"
        def sourceDir = project.file("src/main/jsl-$lowerName")
        def destinationDir = project.file("$project.buildDir/generated-src/jsl-$lowerName")
        inputs.dir sourceDir
        outputs.dir destinationDir
        doLast {
            compile(sourceDir, destinationDir)
        }
    }

    project.task("compile${name}JavaShaders", type: JavaCompile, dependsOn: generateShaders) {
        description = "Compile the Java $name JSL shaders"
        classpath = project.files(project.sourceSets.main.output.classesDir) + rootProject.BUILD_SRC
        source = [project.file("$project.buildDir/generated-src/jsl-$lowerName")]
        destinationDir = project.file("$project.buildDir/classes/jsl-$lowerName")
    }

    def compileHLSLShaders = project.task("compile${name}HLSLShaders", dependsOn: generateShaders, type: CompileHLSLTask) {
        enabled = IS_WINDOWS
        description = "Compile $name HLSL files into .obj files"
        matches = ".*\\.hlsl"
        output project.file("$project.buildDir/hlsl/$name/$pkg")
        source project.file("$project.buildDir/generated-src/jsl-$lowerName/$pkg")
    }

    project.task("process${name}Shaders", dependsOn: [generateShaders, compileHLSLShaders], type: Copy, description: "Copy hlsl / frag shaders to build/resources/jsl-$lowerName") {
        from("$project.buildDir/hlsl/$name") {
            include "**/*.obj"
        }
        from("$project.buildDir/generated-src/jsl-$lowerName") {
            include("**/*.frag")
        }
        into "$project.buildDir/resources/jsl-$lowerName"
    }
}

/**
 * Parses a JDK version string. The string must be in one of the following
 * two formats:
 *
 *     major.minor.subminor
 * or
 *     major.minor.subminor_update
 *
 * In both cases a list of 4 integers is returned, with element 3 set to
 * 0 in the former case.
 */
List parseJdkVersion(String version) {
    def arr = version.split("[_\\.]");
    def intArr = [];
    arr.each { s -> intArr += Integer.parseInt(s); }
    if (intArr.size() < 4) intArr += 0;
    return intArr;
}

/**
 * Returns -1, 0, or 1 depending on whether JDK version "a" is less than,
 * equal to, or grater than version "b".
 */
int compareJdkVersion(String a, String b) {
    def aIntArr = parseJdkVersion(a);
    def bIntArr = parseJdkVersion(b);

    for (int i = 0; i < 4; i++) {
        if (aIntArr[i] < bIntArr[i]) return -1;
        if (aIntArr[i] > bIntArr[i]) return  1;
    }
    return 0;
}

// Task to verify the minimum level of Java needed to build JavaFX
task verifyJava() {
    doLast {
        def status = compareJdkVersion(jdkVersion, jfxBuildJdkVersion);
        if (status < 0) {
            fail("java version mismatch: JDK version (${jdkVersion}) < minimum version (${jfxBuildJdkVersion})")
        } else if (status == 0) {
            def buildNum = Integer.parseInt(jdkBuildNumber)
            def minBuildNum = Integer.parseInt(jfxBuildJdkBuildnumMin)
            if (buildNum < minBuildNum) {
                fail("JDK build number ($buildNum) < minimum build number ($minBuildNum)")
            }
        }
    }
}

// Task to check whether jfxrt.jar is present in the JDK
task checkJfxrtJar {
    doLast {
        def jfxrtFile = new File("$JDK_HOME/jre/lib/ext/jfxrt.jar");
        if (jfxrtFile.exists()) {
            if (BUILD_CLOSED) {
                fail("$jfxrtFile must be removed before building closed sdk")
            } else {
                logger.warn("****************************************************************")
                logger.warn("$jfxrtFile may interfere with testing or running applications against locally build jfxrt.jar")
                logger.warn("****************************************************************")
            }
        }
    }
}

task updateCacheIfNeeded() {
    // an empty task we can add to as needed for UPDATE_STUB_CACHE
}

/*****************************************************************************
*        Project definitions (dependencies, etc)                             *
*****************************************************************************/

void addJCov(p, test) {
    test.doFirst {
        def jcovJVMArgument =
                "include=javafx," +
                "include=com.sun.javafx," +
                "include=com.sun.glass," +
                "include=com.sun.openpisces," +
                "include=com.sun.pisces," +
                "include=com.sun.prism," +
                "include=com.sun.scenario," +
                "include=com.sun.webkit," +
                "exclude=com," +
                "exclude=java," +
                "exclude=javax," +
                "exclude=\"**.test\"," +
                "exclude=\"**.*Test\"," +
                "file=build/reports/jcov/report.xml," +
                "merge=merge";
        test.jvmArgs("-javaagent:${p.configurations.testCompile.files.find { it.name.startsWith('jcov') }}=$jcovJVMArgument");
        p.mkdir p.file("build/reports/jcov")
    }
    test.doLast {
        def reportFile = p.file("build/reports/jcov/report.xml")
        if (reportFile.exists()) {
            p.javaexec {
                workingDir = p.file("build/reports/jcov")
                classpath = p.files(p.configurations.testCompile.files.find { it.name.startsWith('jcov') })
                main = "com.sun.tdk.jcov.Helper"
                args = [
                        "RepGen",
                        "-exclude", "\"**.test\"",
                        "-exclude", "\"**.*Test\"",
                        "-output", ".",
                        "-source", p.sourceSets.main.java.srcDirs.collect{p.file(it)}.join(":"),
                        "report.xml"
                ]
            }
        }
    }
}

allprojects {
    // We want to configure all projects as java projects and use the same compile settings
    // etc, except for the root project which we just want to ignore (and for now media)
    if (project == rootProject) {
       return
    }
    if (project.path.startsWith(":apps")) {
        // Lets handle the apps tree differently, as it is a collection of ant builds,
        // and the ant importer collides with the 'apply plugin:java'
        return
    }
    // All of our projects are java projects
    apply plugin: "java"
    sourceCompatibility = 1.8

    // Setup the repositories that we'll download libraries from. Maven Central is
    // just easy for most things. The custom "ivy" repo is for downloading SWT. The way it
    // works is to setup the download URL such that it will resolve to the actual jar file
    // to download. See SWT_FILE_NAME for the name of the jar that will be used as the
    // "artifact" in the pattern below. Note that the closed builds use different repositories
    // so if you are debugging a closed-build artifact related build issue, check out the
    // closed gradle file instead.
    if (!BUILD_CLOSED) {
        repositories {
            mavenCentral()
            ivy {
                url "http://download.eclipse.org/eclipse/updates/3.7/R-3.7.2-201202080800/plugins/"
                layout "pattern", {
                    artifact "[artifact].[ext]"
                }
            }
        }
    }

    // By default all of our projects require junit for testing so we can just
    // setup this dependency here.
    dependencies {
        testCompile group: "junit", name: "junit", version: "4.8.2"
        if (BUILD_CLOSED && DO_JCOV)  {
            testCompile name: "jcov"
        }
    }

    // Compile and run tests against the jfxrt.jar in the built sdk of the host machine
    def sdkDir = "${rootProject.buildDir}/sdk"
    def jfxrtJar = "$sdkDir/rt/lib/ext/jfxrt.jar"

    // At the moment the ASM library shipped with Gradle that is used to
    // discover the different test classes fails on Java 8, so in order
    // to have sourceCompatibility set to 1.8 I have to also turn scanForClasses off
    // and manually specify the includes / excludes. At the moment we use
    // Java 7 but when we switch to 8 this will be needed, and probably again when
    // we start building with Java 9.
    test {
        jvmArgs("-Djava.ext.dirs=");
        executable = JAVA;
        enableAssertions = true;
        testLogging.exceptionFormat = "full";
        scanForTestClasses = false;
        include("**/*Test.*");
        if (BUILD_CLOSED && DO_JCOV) {
            addJCov(project, test)
        }
        classpath = files("$jfxrtJar") + classpath
        if (IS_HEADLESS_TEST) {
            systemProperty 'glass.platform', 'Monocle'
            systemProperty 'monocle.platform', 'Headless'
            systemProperty 'prism.order', 'sw'
            systemProperty 'com.sun.javafx.gestures.zoom', 'true'
            systemProperty 'com.sun.javafx.gestures.rotate', 'true'
            systemProperty 'com.sun.javafx.gestures.scroll', 'true'
        }
    }

    compileTestJava {
        classpath = files("$jfxrtJar") + classpath
    }

    // Exclude any non-public-API classes from having javadoc generated. This block is used
    // when generating JavaDocs for a specific project. When generating the JavaDocs for the
    // entire SDK, a different javadoc command is used (see the javadoc task on the top level)
    javadoc {
        enabled = IS_BUILD_JAVADOC
        exclude("com/**/*", "javafx/scene/ParentDesignInfo*", "Compile*", "javafx/builder/**/*", "javafx/scene/accessibility/**/*");
        executable = JAVADOC;
        options.windowTitle("JavaFX Project ${project.name} ${RELEASE_NAME}")
        if (BUILD_CLOSED) {
            options.linksOffline(JDK_DOCS, JDK_DOCS_CLOSED);
        } else {
            options.links(JDK_DOCS);
        }
        options.addBooleanOption("XDignore.symbol.file").setValue(true);
        options.addBooleanOption("Xdoclint:none").setValue(!IS_DOC_LINT);
        options.addBooleanOption("javafx").setValue(true);
        // All doc-files are located in src/main/docs because Gradle's javadoc doesn't copy
        // over the doc-files if they are embedded with the sources. I find this arrangement
        // somewhat cleaner anyway (never was a fan of mixing javadoc files with the sources)
        doLast {
            copy {
                from "src/main/docs"
                into "$buildDir/docs/javadoc"
            }
        }
    }
}

// The "base" project is our first module and the most basic one required for
// all other modules. It is useful even for non-GUI applications.
project(":base") {
    dependencies {
        compile BUILD_SRC
    }

    // We need to take the VersionInfo.java file and replace the various
    // properties within it
    def replacements = [
        "BUILD_TIMESTAMP": new java.util.Date(),
        "HUDSON_JOB_NAME": HUDSON_JOB_NAME,
        "HUDSON_BUILD_NUMBER": HUDSON_BUILD_NUMBER,
        "PROMOTED_BUILD_NUMBER": PROMOTED_BUILD_NUMBER,
        "PRODUCT_NAME": PRODUCT_NAME,
        "RAW_VERSION": RAW_VERSION,
        "RELEASE_NAME": RELEASE_NAME,
        "RELEASE_MILESTONE": RELEASE_MILESTONE];
    task processVersionInfo(type: Copy, description: "Replace params in VersionInfo and copy file to destination") {
        doFirst { mkdir "$buildDir/generated-src/version-info" }
        from "src/main/version-info"
        into "$buildDir/generated-src/version-info/com/sun/javafx/runtime"
        filter {line->
            replacements.each() {k, v ->
                line = line.replace("@$k@", v.toString());
            }
            line
        }
    }

    compileJava.dependsOn updateCacheIfNeeded
    compileJava.dependsOn verifyJava

    // Make sure to include $buildDir/generated-src/version-info that we previously created.
    // We DO NOT want to include src/main/version-info
    if (System.getProperty("jfx.build.jdk.defenders", "true").equals("true")) {
        sourceSets.main.java.srcDirs += "src/main/java8"
    } else {
        sourceSets.main.java.srcDirs += "src/main/java7"
    }

    if (file("$JDK_HOME/jre/lib/jfr.jar").exists()) {
        sourceSets.main.java.srcDirs += "src/main/java-jfr"
    }

    sourceSets.main.java.srcDirs += "$buildDir/generated-src/version-info"

    compileJava.dependsOn processVersionInfo
}

// The graphics module is needed for any graphical JavaFX application. It requires
// the base module and includes the scene graph, layout, css, prism, windowing, etc.
// This is a fairly complicated module. There are many different types of native components
// that all need to be compiled.
project(":graphics") {
    // Workaround for lack of Antlr 3 support in Gradle. By defining a configuration,
    // we can then give it a class path and use that classpath to execute a java command
    getConfigurations().create("antlr3");

    sourceSets {
        main
        test
        stub
    }

    dependencies {
        compile project(":base"), BUILD_SRC
        compile name: SWT_FILE_NAME
        stubCompile group: "junit", name: "junit", version: "4.8.2",
        project(":base").sourceSets.test.output, sourceSets.main.output
        antlr3 group: "org.antlr", name: "antlr", version: "3.1.3"
        antlr3 group: "org.antlr", name: "antlr-runtime",  version: "3.1.3"
        antlr3 group: "org.antlr", name: "stringtemplate", version: "3.2"
    }

    // Create a single "native" task which will depend on all the individual native tasks for graphics
    project.ext.nativeAllTask = task("native", group: "Build", description: "Compiles and Builds all native libraries for Graphics");
    project.ext.cleanNativeAllTask = task("cleanNative", group: "Build", description: "Clean all native libraries and objects for Graphics");

    // Add tasks for native compilation
    addNative(project, "glass");
    addNative(project, "prism")
    addNative(project, "prismSW")
    addNative(project, "font")
    addNative(project, "iio")
    addNative(project, "prismES2")

    if (IS_COMPILE_PANGO) {
        // TODO: embedded support
        addNative(project, "fontFreetype", ["linux"])
        addNative(project, "fontPango", ["linux"])
    }

    if (IS_WINDOWS) {
        addNative(project, "prismD3D")
        // TODO need to hook this up to be executed only if PassThroughVS.h is missing or PassThroughVS.hlsl is changed
        task generateD3DHeaders(group: "Build") {
            enabled = IS_WINDOWS
            dependsOn javahWinPrismD3D
            inputs.file "src/main/native-prism-d3d/hlsl/Mtl1PS.hlsl"
            inputs.file "src/main/native-prism-d3d/hlsl/Mtl1VS.hlsl"
            inputs.file "src/main/native-prism-d3d/PassThroughVS.hlsl"
            outputs.dir "$buildDir/headers/PrismD3D/"
            outputs.dir "$buildDir/headers/PrismD3D/hlsl/"
            description = "Generate headers by compiling hlsl files"
            doLast {
                mkdir file("$buildDir/headers/PrismD3D/hlsl")
                def PS_3D_SRC = file("src/main/native-prism-d3d/hlsl/Mtl1PS.hlsl")
                def VS_3D_SRC = file("src/main/native-prism-d3d/hlsl/Mtl1VS.hlsl")
                def PASSTHROUGH_VS_SRC = file("src/main/native-prism-d3d/PassThroughVS.hlsl")
                def jobs = [
                        ["$FXC", "/nologo", "/T", "vs_3_0", "/Fh", "$buildDir/headers/PrismD3D/PassThroughVS.h", "/E", "passThrough", "$PASSTHROUGH_VS_SRC"],
                        ["$FXC", "/nologo", "/T", "ps_2_0", "/Fh", "$buildDir/headers/PrismD3D/hlsl/Mtl1PS.h", "/DSpec=0", "/DSType=0", "$PS_3D_SRC"],
                        ["$FXC", "/nologo", "/T", "ps_2_0", "/Fh", "$buildDir/headers/PrismD3D/hlsl/Mtl1PS_i.h", "/DSpec=0", "/DSType=0", "/DIllumMap=1", "$PS_3D_SRC"],
                        ["$FXC", "/nologo", "/T", "ps_2_0", "/Fh", "$buildDir/headers/PrismD3D/hlsl/Mtl1PS_s1n.h", "/DSpec=1", "/DSType=0", "$PS_3D_SRC"],
                        ["$FXC", "/nologo", "/T", "ps_2_0", "/Fh", "$buildDir/headers/PrismD3D/hlsl/Mtl1PS_s2n.h", "/DSpec=2", "/DSType=0", "$PS_3D_SRC"],
                        ["$FXC", "/nologo", "/T", "ps_2_0", "/Fh", "$buildDir/headers/PrismD3D/hlsl/Mtl1PS_s3n.h", "/DSpec=3", "/DSType=0", "$PS_3D_SRC"],
                        ["$FXC", "/nologo", "/T", "ps_2_0", "/Fh", "$buildDir/headers/PrismD3D/hlsl/Mtl1PS_s1t.h", "/DSpec=1", "/DSType=1", "$PS_3D_SRC"],
                        ["$FXC", "/nologo", "/T", "ps_2_0", "/Fh", "$buildDir/headers/PrismD3D/hlsl/Mtl1PS_s2t.h", "/DSpec=2", "/DSType=1", "$PS_3D_SRC"],
                        ["$FXC", "/nologo", "/T", "ps_2_0", "/Fh", "$buildDir/headers/PrismD3D/hlsl/Mtl1PS_s3t.h", "/DSpec=3", "/DSType=1", "$PS_3D_SRC"],
                        ["$FXC", "/nologo", "/T", "ps_2_0", "/Fh", "$buildDir/headers/PrismD3D/hlsl/Mtl1PS_s1c.h", "/DSpec=1", "/DSType=2", "$PS_3D_SRC"],
                        ["$FXC", "/nologo", "/T", "ps_2_0", "/Fh", "$buildDir/headers/PrismD3D/hlsl/Mtl1PS_s2c.h", "/DSpec=2", "/DSType=2", "$PS_3D_SRC"],
                        ["$FXC", "/nologo", "/T", "ps_2_0", "/Fh", "$buildDir/headers/PrismD3D/hlsl/Mtl1PS_s3c.h", "/DSpec=3", "/DSType=2", "$PS_3D_SRC"],
                        ["$FXC", "/nologo", "/T", "ps_2_0", "/Fh", "$buildDir/headers/PrismD3D/hlsl/Mtl1PS_s1m.h", "/DSpec=1", "/DSType=3", "$PS_3D_SRC"],
                        ["$FXC", "/nologo", "/T", "ps_2_0", "/Fh", "$buildDir/headers/PrismD3D/hlsl/Mtl1PS_s2m.h", "/DSpec=2", "/DSType=3", "$PS_3D_SRC"],
                        ["$FXC", "/nologo", "/T", "ps_2_0", "/Fh", "$buildDir/headers/PrismD3D/hlsl/Mtl1PS_s3m.h", "/DSpec=3", "/DSType=3", "$PS_3D_SRC"],
                        ["$FXC", "/nologo", "/T", "ps_2_0", "/Fh", "$buildDir/headers/PrismD3D/hlsl/Mtl1PS_b1n.h", "/DSpec=1", "/DSType=0", "/DBump=1", "$PS_3D_SRC"],
                        ["$FXC", "/nologo", "/T", "ps_2_0", "/Fh", "$buildDir/headers/PrismD3D/hlsl/Mtl1PS_b2n.h", "/DSpec=2", "/DSType=0", "/DBump=1", "$PS_3D_SRC"],
                        ["$FXC", "/nologo", "/T", "ps_2_0", "/Fh", "$buildDir/headers/PrismD3D/hlsl/Mtl1PS_b3n.h", "/DSpec=3", "/DSType=0", "/DBump=1", "$PS_3D_SRC"],
                        ["$FXC", "/nologo", "/T", "ps_2_0", "/Fh", "$buildDir/headers/PrismD3D/hlsl/Mtl1PS_b1t.h", "/DSpec=1", "/DSType=1", "/DBump=1", "$PS_3D_SRC"],
                        ["$FXC", "/nologo", "/T", "ps_2_0", "/Fh", "$buildDir/headers/PrismD3D/hlsl/Mtl1PS_b2t.h", "/DSpec=2", "/DSType=1", "/DBump=1", "$PS_3D_SRC"],
                        ["$FXC", "/nologo", "/T", "ps_2_0", "/Fh", "$buildDir/headers/PrismD3D/hlsl/Mtl1PS_b3t.h", "/DSpec=3", "/DSType=1", "/DBump=1", "$PS_3D_SRC"],
                        ["$FXC", "/nologo", "/T", "ps_2_0", "/Fh", "$buildDir/headers/PrismD3D/hlsl/Mtl1PS_b1c.h", "/DSpec=1", "/DSType=2", "/DBump=1", "$PS_3D_SRC"],
                        ["$FXC", "/nologo", "/T", "ps_2_0", "/Fh", "$buildDir/headers/PrismD3D/hlsl/Mtl1PS_b2c.h", "/DSpec=2", "/DSType=2", "/DBump=1", "$PS_3D_SRC"],
                        ["$FXC", "/nologo", "/T", "ps_2_0", "/Fh", "$buildDir/headers/PrismD3D/hlsl/Mtl1PS_b3c.h", "/DSpec=3", "/DSType=2", "/DBump=1", "$PS_3D_SRC"],
                        ["$FXC", "/nologo", "/T", "ps_2_0", "/Fh", "$buildDir/headers/PrismD3D/hlsl/Mtl1PS_b1m.h", "/DSpec=1", "/DSType=3", "/DBump=1", "$PS_3D_SRC"],
                        ["$FXC", "/nologo", "/T", "ps_2_0", "/Fh", "$buildDir/headers/PrismD3D/hlsl/Mtl1PS_b2m.h", "/DSpec=2", "/DSType=3", "/DBump=1", "$PS_3D_SRC"],
                        ["$FXC", "/nologo", "/T", "ps_2_0", "/Fh", "$buildDir/headers/PrismD3D/hlsl/Mtl1PS_b3m.h", "/DSpec=3", "/DSType=3", "/DBump=1", "$PS_3D_SRC"],
                        ["$FXC", "/nologo", "/T", "ps_2_0", "/Fh", "$buildDir/headers/PrismD3D/hlsl/Mtl1PS_s1ni.h", "/DSpec=1", "/DSType=0", "/DIllumMap=1", "$PS_3D_SRC"],
                        ["$FXC", "/nologo", "/T", "ps_2_0", "/Fh", "$buildDir/headers/PrismD3D/hlsl/Mtl1PS_s2ni.h", "/DSpec=2", "/DSType=0", "/DIllumMap=1", "$PS_3D_SRC"],
                        ["$FXC", "/nologo", "/T", "ps_2_0", "/Fh", "$buildDir/headers/PrismD3D/hlsl/Mtl1PS_s3ni.h", "/DSpec=3", "/DSType=0", "/DIllumMap=1", "$PS_3D_SRC"],
                        ["$FXC", "/nologo", "/T", "ps_2_0", "/Fh", "$buildDir/headers/PrismD3D/hlsl/Mtl1PS_s1ti.h", "/DSpec=1", "/DSType=1", "/DIllumMap=1", "$PS_3D_SRC"],
                        ["$FXC", "/nologo", "/T", "ps_2_0", "/Fh", "$buildDir/headers/PrismD3D/hlsl/Mtl1PS_s2ti.h", "/DSpec=2", "/DSType=1", "/DIllumMap=1", "$PS_3D_SRC"],
                        ["$FXC", "/nologo", "/T", "ps_2_0", "/Fh", "$buildDir/headers/PrismD3D/hlsl/Mtl1PS_s3ti.h", "/DSpec=3", "/DSType=1", "/DIllumMap=1", "$PS_3D_SRC"],
                        ["$FXC", "/nologo", "/T", "ps_2_0", "/Fh", "$buildDir/headers/PrismD3D/hlsl/Mtl1PS_s1ci.h", "/DSpec=1", "/DSType=2", "/DIllumMap=1", "$PS_3D_SRC"],
                        ["$FXC", "/nologo", "/T", "ps_2_0", "/Fh", "$buildDir/headers/PrismD3D/hlsl/Mtl1PS_s2ci.h", "/DSpec=2", "/DSType=2", "/DIllumMap=1", "$PS_3D_SRC"],
                        ["$FXC", "/nologo", "/T", "ps_2_0", "/Fh", "$buildDir/headers/PrismD3D/hlsl/Mtl1PS_s3ci.h", "/DSpec=3", "/DSType=2", "/DIllumMap=1", "$PS_3D_SRC"],
                        ["$FXC", "/nologo", "/T", "ps_2_0", "/Fh", "$buildDir/headers/PrismD3D/hlsl/Mtl1PS_s1mi.h", "/DSpec=1", "/DSType=3", "/DIllumMap=1", "$PS_3D_SRC"],
                        ["$FXC", "/nologo", "/T", "ps_2_0", "/Fh", "$buildDir/headers/PrismD3D/hlsl/Mtl1PS_s2mi.h", "/DSpec=2", "/DSType=3", "/DIllumMap=1", "$PS_3D_SRC"],
                        ["$FXC", "/nologo", "/T", "ps_2_0", "/Fh", "$buildDir/headers/PrismD3D/hlsl/Mtl1PS_s3mi.h", "/DSpec=3", "/DSType=3", "/DIllumMap=1", "$PS_3D_SRC"],
                        ["$FXC", "/nologo", "/T", "ps_2_0", "/Fh", "$buildDir/headers/PrismD3D/hlsl/Mtl1PS_b1ni.h", "/DSpec=1", "/DSType=0", "/DBump=1", "/DIllumMap=1", "$PS_3D_SRC"],
                        ["$FXC", "/nologo", "/T", "ps_2_0", "/Fh", "$buildDir/headers/PrismD3D/hlsl/Mtl1PS_b2ni.h", "/DSpec=2", "/DSType=0", "/DBump=1", "/DIllumMap=1", "$PS_3D_SRC"],
                        ["$FXC", "/nologo", "/T", "ps_2_0", "/Fh", "$buildDir/headers/PrismD3D/hlsl/Mtl1PS_b3ni.h", "/DSpec=3", "/DSType=0", "/DBump=1", "/DIllumMap=1", "$PS_3D_SRC"],
                        ["$FXC", "/nologo", "/T", "ps_2_0", "/Fh", "$buildDir/headers/PrismD3D/hlsl/Mtl1PS_b1ti.h", "/DSpec=1", "/DSType=1", "/DBump=1", "/DIllumMap=1", "$PS_3D_SRC"],
                        ["$FXC", "/nologo", "/T", "ps_2_0", "/Fh", "$buildDir/headers/PrismD3D/hlsl/Mtl1PS_b2ti.h", "/DSpec=2", "/DSType=1", "/DBump=1", "/DIllumMap=1", "$PS_3D_SRC"],
                        ["$FXC", "/nologo", "/T", "ps_2_0", "/Fh", "$buildDir/headers/PrismD3D/hlsl/Mtl1PS_b3ti.h", "/DSpec=3", "/DSType=1", "/DBump=1", "/DIllumMap=1", "$PS_3D_SRC"],
                        ["$FXC", "/nologo", "/T", "ps_2_0", "/Fh", "$buildDir/headers/PrismD3D/hlsl/Mtl1PS_b1ci.h", "/DSpec=1", "/DSType=2", "/DBump=1", "/DIllumMap=1", "$PS_3D_SRC"],
                        ["$FXC", "/nologo", "/T", "ps_2_0", "/Fh", "$buildDir/headers/PrismD3D/hlsl/Mtl1PS_b2ci.h", "/DSpec=2", "/DSType=2", "/DBump=1", "/DIllumMap=1", "$PS_3D_SRC"],
                        ["$FXC", "/nologo", "/T", "ps_2_0", "/Fh", "$buildDir/headers/PrismD3D/hlsl/Mtl1PS_b3ci.h", "/DSpec=3", "/DSType=2", "/DBump=1", "/DIllumMap=1", "$PS_3D_SRC"],
                        ["$FXC", "/nologo", "/T", "ps_2_0", "/Fh", "$buildDir/headers/PrismD3D/hlsl/Mtl1PS_b1mi.h", "/DSpec=1", "/DSType=3", "/DBump=1", "/DIllumMap=1", "$PS_3D_SRC"],
                        ["$FXC", "/nologo", "/T", "ps_2_0", "/Fh", "$buildDir/headers/PrismD3D/hlsl/Mtl1PS_b2mi.h", "/DSpec=2", "/DSType=3", "/DBump=1", "/DIllumMap=1", "$PS_3D_SRC"],
                        ["$FXC", "/nologo", "/T", "ps_2_0", "/Fh", "$buildDir/headers/PrismD3D/hlsl/Mtl1PS_b3mi.h", "/DSpec=3", "/DSType=3", "/DBump=1", "/DIllumMap=1", "$PS_3D_SRC"],
                        ["$FXC", "/nologo", "/T", "vs_2_0", "/Fh", "$buildDir/headers/PrismD3D/hlsl/Mtl1VS_Obj.h", "/DVertexType=ObjVertex", "$VS_3D_SRC"]
                ]
                final ExecutorService executor = Executors.newFixedThreadPool(Integer.parseInt(project.NUM_COMPILE_THREADS.toString()));
                final CountDownLatch latch = new CountDownLatch(jobs.size());
                List futures = new ArrayList<Future>();
                jobs.each { cmd ->
                    futures.add(executor.submit(new Runnable() {
                        @Override public void run() {
                            try {
                                exec {
                                    commandLine cmd
                                }
                            } finally {
                                latch.countDown();
                            }
                        }
                    }));
                }
                latch.await();
                // Looking for whether an exception occurred while executing any of the futures.
                // By calling "get()" on each future an exception will be thrown if one had occurred
                // on the background thread.
                futures.each {it.get();}
            }
        }

        ccWinPrismD3D.dependsOn generateD3DHeaders
    }

    // The Decora and Prism JSL files have to be generated in a very specific set of steps.
    //      1) Compile the *Compile.java classes. These live in src/main/jsl-* and will be
    //         output to $buildDir/classes/jsl-compilers/* (where * == decora or prism).
    //      2) Generate source files from the JSL files contained in src/main/jsl-*. These
    //         will be output to $buildDir/generated-src/jsl-*
    //      3) Compile the JSL Java sources in $buildDir/generated-src/jsl-* and put the output
    //         into classes/jsl-*
    //      4) Compile the native JSL sources in $buildDir/generated-src/jsl-* and put the obj
    //         files into native/jsl-* and the resulting library into libs/jsl-*.dll|so|dylib
    //      5) Modify the jar step to include classes/jsl-*
    // The native library must be copied over during SDK creation time in the "sdk" task. In
    // addition to these steps, the clean task is created. Note that I didn't bother to create
    // a new task for each of the decora files, preferring instead just to create a rule?? Also
    // need "clean" tasks for each compile task.

    addJSL(project, "Decora", "com/sun/scenario/effect/impl/hw/d3d/hlsl") { sourceDir, destinationDir ->
        [[fileName: "ColorAdjust", generator: "CompileJSL", outputs: "-all"],
         [fileName: "Brightpass", generator: "CompileJSL", outputs: "-all"],
         [fileName: "SepiaTone", generator: "CompileJSL", outputs: "-all"],
         [fileName: "PerspectiveTransform", generator: "CompileJSL", outputs: "-all"],
         [fileName: "DisplacementMap", generator: "CompileJSL", outputs: "-all"],
         [fileName: "InvertMask", generator: "CompileJSL", outputs: "-all"],
         [fileName: "Blend", generator: "CompileBlend", outputs: "-all"],
         [fileName: "PhongLighting", generator: "CompilePhong", outputs: "-all"],
         [fileName: "LinearConvolve", generator: "CompileLinearConvolve", outputs: "-hw"],
         [fileName: "LinearConvolveShadow", generator: "CompileLinearConvolve", outputs: "-hw"]].each { settings ->
            javaexec {
                executable = JAVA
                workingDir = "modules/graphics"
                main = settings.generator
                classpath = configurations.compile + configurations.antlr3
                classpath += files("$buildDir/classes/main")
                classpath += files("$buildDir/classes/jsl-compilers/decora")
                args = ["-i", sourceDir, "-o", destinationDir, "-t", "-pkg", "com/sun/scenario/effect", "$settings.outputs", "$settings.fileName"]
                jvmArgs "-Djava.ext.dirs="
            }
        }
    }

    task generateDecoraNativeHeaders(type: JavaHeaderTask, dependsOn: compileDecoraJavaShaders) {
        description = "Generates JNI Headers for Decora SSE Natives"
        source file("$buildDir/classes/jsl-decora")
        source file("$buildDir/classes/main")
        include("com/sun/scenario/effect/impl/sw/sse/*");
        classpath = files("$buildDir/classes/main", "$buildDir/classes/jsl-decora")
        output = file("$buildDir/generated-src/headers/jsl-decora")
    }

    task nativeDecora(dependsOn: compileDecoraHLSLShaders, group: "Build") {
        description = "Generates JNI headers, compiles, and builds native dynamic library for Decora"
    }
    task cleanNativeDecora(type: Delete, group: "Build") {
        description = "Clean native objects for Decora"
    }

    def headerDir = file("$buildDir/generated-src/headers/jsl-decora")
    def nativeRootDir = project.file("$project.buildDir/native/jsl-decora")
    def libRootDir = project.file("$project.buildDir/libs/jsl-decora")
    // For each compile target, create cc and link tasks
    compileTargets { t ->
        def target = t.name
        def upperTarget = t.upper
        def capitalTarget = t.capital
        def properties = rootProject.ext[upperTarget];
        def library = properties.library
        def ccOutput = file("$nativeRootDir/$target");

        def ccTask = task("compileDecoraNativeShaders$capitalTarget", type: CCTask, dependsOn: generateDecoraNativeHeaders) {
            description = "Compiles Decora SSE natives"
            matches = ".*\\.cc"
            source file("$buildDir/generated-src/jsl-decora")
            source file("modules/graphics/src/main/native-decora")
            headers = headerDir
            params.addAll(properties.decora.ccFlags)
            output(ccOutput)
            compiler = properties.decora.compiler
            cleanNativeDecora.delete ccOutput
        }

        def linkTask = task("linkDecoraNativeShaders$capitalTarget", type: LinkTask, dependsOn: ccTask) {
            description = "Creates native dynamic library for Decora SSE"
            objectDir = file("$nativeRootDir/$target")
            linkParams.addAll(properties.decora.linkFlags)
            lib = file("$libRootDir/$t.name/${library(properties.decora.lib)}")
            linker = properties.decora.linker
            cleanNativeDecora.delete "$libRootDir/$t.name/"
        }

        if (IS_WINDOWS && target == "win") {
            def rcTask = project.task("rcDecoraNativeShaders$capitalTarget", type: CompileResourceTask, dependsOn: generateDecoraNativeHeaders) {
                description = "Compiles native sources for Decora SSE"
                matches = ".*\\.rc"
                compiler = properties.decora.rcCompiler
                source(properties.decora.rcSource)
                if (properties.decora.rcFlags) {
                    rcParams.addAll(properties.decora.rcFlags)
                }
                output(ccOutput)
            }
            linkTask.dependsOn rcTask;
        }

        nativeDecora.dependsOn(linkTask)
    }

    // Prism JSL
    addJSL(project, "Prism", "com/sun/prism/d3d/hlsl") { sourceDir, destinationDir ->
        def inputFiles = fileTree(dir: sourceDir)
        inputFiles.include "**/*.jsl"
        inputFiles.each { file ->
            javaexec {
                executable = JAVA
                workingDir = "modules/graphics"
                main = "CompileJSL"
                classpath = configurations.compile + configurations.antlr3
                classpath += files("$buildDir/classes/jsl-compilers/prism", "modules/graphics/src/main/jsl-prism") // for the .stg
                args = ["-i", sourceDir, "-o", destinationDir, "-t", "-pkg", "com/sun/prism", "-d3d", "-es2", "-name", "$file"]
                jvmArgs "-Djava.ext.dirs="
            }
        }
    }

    classes.dependsOn compilePrismJavaShaders;
    nativePrism.dependsOn compilePrismHLSLShaders;

    project.nativeAllTask.dependsOn nativeDecora
    project.cleanNativeAllTask.dependsOn cleanNativeDecora
    assemble.dependsOn nativeDecora
    processResources.dependsOn processDecoraShaders, processPrismShaders

    test {
        jvmArgs "-Djava.ext.dirs=", "-Djavafx.toolkit=com.sun.javafx.pgstub.StubToolkit", "-DCSS_META_DATA_TEST_DIR=${file('$buildDir/classes/main/javafx')}"
        enableAssertions = true
        testLogging.exceptionFormat = "full"
        scanForTestClasses = false
        include "**/*Test.*"
        if (BUILD_CLOSED && DO_JCOV) {
            addJCov(project, test)
        }
    }

    // To enable the IDEs to all be happy (no red squiggles) we need to have the libraries
    // available in some known location. Maybe in the future the Gradle plugins to each
    // of the IDEs will be good enough that we won't need this hack anymore.
    classes << {
        // Copy all of the download libraries to the libs directory for the sake of the IDEs
        File libsDir = rootProject.file("build/libs");
        libsDir.mkdirs();
        for (File f : [configurations.compile.files, configurations.antlr3.files].flatten()) {
            copy {
                into libsDir
                from f.getParentFile()
                include "**/antlr-3.1.3.jar"
                include "**/stringtemplate-3.2.jar"
                include "**/antlr-runtime-3.1.3.jar"
                includeEmptyDirs = false
            }
            // Have to rename the swt jar because it is some platform specific name but
            // for the sake of the IDEs we need to have a single stable name that works
            // on every platform
            copy {
                into libsDir
                from f.getParentFile()
                include "**/*swt*.jar"
                includeEmptyDirs = false
                rename ".*swt.*jar", "swt-debug\\.jar"
            }
        }
    }
}

project(":controls") {
    dependencies {
        compile BUILD_SRC, project(":base"), project(":graphics"), project(":designTime")
        // TODO not sure how to specify this? processResources project(":base"), project(":graphics")
        testCompile project(":graphics").sourceSets.test.output
        testCompile project(":base").sourceSets.test.output
    }

    test {
        jvmArgs "-Djavafx.toolkit=com.sun.javafx.pgstub.StubToolkit"
    }

    // TODO Css2Bin really should be moved out and put into buildSrc if it can be
    // TODO could change script to dynamically locate all .css files and create bss for them, probably better
    // TODO also not sure there is any benefit to having css files in the jfxrt.jar at all
    processResources << {
        ["$buildDir/resources/main/com/sun/javafx/scene/control/skin/caspian/caspian.css",
        "$buildDir/resources/main/com/sun/javafx/scene/control/skin/caspian/caspian-no-transparency.css",
        "$buildDir/resources/main/com/sun/javafx/scene/control/skin/caspian/embedded-qvga.css",
        "$buildDir/resources/main/com/sun/javafx/scene/control/skin/caspian/embedded.css",
        "$buildDir/resources/main/com/sun/javafx/scene/control/skin/caspian/fxvk.css",
        "$buildDir/resources/main/com/sun/javafx/scene/control/skin/caspian/highcontrast.css",
        "$buildDir/resources/main/com/sun/javafx/scene/control/skin/modena/modena.css",
        "$buildDir/resources/main/com/sun/javafx/scene/control/skin/modena/modena-no-transparency.css",
        "$buildDir/resources/main/com/sun/javafx/scene/control/skin/modena/touch.css"].each { css ->
            javaexec {
                executable = JAVA
                workingDir = "modules/controls"
                classpath files("$buildDir/classes/main",
                        project(":graphics").sourceSets.main.output,
                        project(":base").sourceSets.main.output)
                main = "com.sun.javafx.css.parser.Css2Bin"
                args css
                jvmArgs "-Djava.ext.dirs="
            }
        }
    }
}

project(":extensions") {
    dependencies {
        compile BUILD_SRC, project(":base"), project(":graphics")
    }
}

project(":swing") {
    /* should not be built, but needed in builders and JMX
    tasks.all {
        if (!COMPILE_SWING) it.enabled = false
    }
    */
    dependencies {
        compile BUILD_SRC, project(":base"), project(":graphics")
    }
}

project(":swt") {
    tasks.all {
        if (!COMPILE_SWT) it.enabled = false
    }
    dependencies {
        compile BUILD_SRC, project(":base"), project(":graphics")
        compile name: SWT_FILE_NAME
    }
}

project(":fxml") {
    dependencies {
        compile BUILD_SRC, project(":base"), project(":graphics"),
                project(":controls"), project(":swt"), project(":swing")
        testCompile project(":graphics").sourceSets.test.output
    }
    test {
        // StubToolkit is not *really* needed here, but because some code inadvertently invokes performance
        // tracker and this attempts to fire up the toolkit and this looks for native libraries and fails,
        // we have to use the stub toolkit for now.
        jvmArgs "-Djavafx.toolkit=com.sun.javafx.pgstub.StubToolkit"
        classpath += files("$JDK_HOME/jre/lib/ext/nashorn.jar")
    }
}

project(":builders") {
    sourceCompatibility = 1.7

    if (!COMPILE_SWING) sourceSets.main.java.exclude ("**/swing/**")
    if (!COMPILE_SWT)   sourceSets.main.java.exclude ("**/swt/**")
    if (!IS_COMPILE_WEBKIT) sourceSets.main.java.exclude ("**/web/**")

    dependencies {
        compile BUILD_SRC, project(":base"), project(":graphics"),
                project(":controls"), project(":swt"), project(":swing"), project(":media"), project(":web")
        testCompile project(":graphics").sourceSets.test.output
    }
    test {
        // StubToolkit is not *really* needed here, but because some code inadvertently invokes performance
        // tracker and this attempts to fire up the toolkit and this looks for native libraries and fails,
        // we have to use the stub toolkit for now.
        jvmArgs "-Djavafx.toolkit=com.sun.javafx.pgstub.StubToolkit"
    }
}

project(":designTime") {
    tasks.all {
        if (!COMPILE_DESIGN_TIME) it.enabled = false
    }
    dependencies {
        compile project(":graphics")
    }
}

project(":jmx") {
    dependencies {
        compile project(":base")
        compile project(":graphics")
        compile project(":swing")
        compile project(":media")
    }

    // Tests are disabled until RT-33926 can be fixed
    test.enabled = false
}

// This project is for system tests that need to run with a full SDK.
// Most of them display a stage or do other things that preclude running
// them in a shared JVM or as part of the "smoke test" run (which must
// not pop up any windows or use audio). As such, they are only enabled
// when FULL_TEST is specified, and each test runs in its own JVM
project(":systemTests") {
    test {
        enabled = IS_FULL_TEST
        if (!IS_USE_ROBOT) {
            // Disable all robot-based visual tests
            exclude("**/helloworld/*.*");
            exclude("**/javafx/embed/swing/*.*");
            exclude("**/javafx/scene/layout/*.*");
            exclude("**/test3d/*.*");
            exclude("**/painttest/*.*");
        }
        if (!IS_AWT_TEST) {
            // Disable all AWT-based tests
            exclude("**/javafx/embed/swing/*.*");
            exclude("**/com/sun/javafx/application/Swing*.*");
        }
        forkEvery = 1
    }
}

project(":fxpackager") {
    tasks.all {
        if (!COMPILE_FXPACKAGER) it.enabled = false
    }
    // fxpackager has a dependency on ant in order to build the ant jar,
    // and as such needs to point to the apache binary repository
    if (!BUILD_CLOSED) {
        repositories {
            maven {
                url "https://repository.apache.org"
            }
        }
    }

    dependencies {
        compile group: "org.apache.ant", name: "ant", version: "1.8.2"
    }

    // When producing the jar, we need to relocate a few class files
    // from their normal location to a resources/classes or resources/web-files
    // location
    jar {
        includeEmptyDirs = false
        archiveName = "ant-javafx.jar"
        eachFile { FileCopyDetails details ->
            if (details.path.startsWith("com/javafx/main")) {
                details.path = "resources/classes/$details.path"
            }
        }
    }

    // The "man" task will create a $buildDir/man containing the man
    // files for the system being built
    task man(type: Copy) {
        includeEmptyDirs = false
        enabled = (IS_LINUX || IS_MAC) && COMPILE_FXPACKAGER
        from "src/main/man"
        into "$buildDir/man"
        exclude "**/*.html"
        if (IS_MAC) exclude "**/ja_JP.UTF-8/**"
    }
    processResources.dependsOn man

    // Compile the native launchers. These are included in ant-javafx.jar
    // TODO should teach this to know 32 / 64 bit
    if (IS_WINDOWS && COMPILE_FXPACKAGER) {
        task compileWinLauncher(type: CCTask, group: "Build") {
            description = "Compiles native sources for the application co-bundle launcher";
            matches = "WinLauncher\\.cpp";
            params.addAll(WIN.launcher.ccFlags);
            output(file("$buildDir/native/WinLauncher"));
            source(file("src/main/native/launcher/win"));
            compiler = WIN.launcher.compiler
            exe = true;
            linkerOptions.addAll(WIN.launcher.linkFlags);
            doLast {
                copy {
                    from "$buildDir/native/WinLauncher/WinLauncher.exe"
                    into "$buildDir/classes/main/com/oracle/tools/packager/windows"
                }
            }
        }
        task compileWinLauncherSvc(type: CCTask, group: "Build") {
            description = "Compiles native sources for the application co-bundle launcher";
            matches = "WinLauncherSvc\\.cpp";
            params.addAll(WIN.launcher.ccFlags);
            output(file("$buildDir/native/WinLauncherSvc"));
            source(file("src/main/native/launcher/win"));
            compiler = WIN.launcher.compiler
            exe = true;
            linkerOptions.addAll(WIN.launcher.linkFlags);
            doLast {
                copy {
                    from "$buildDir/native/WinLauncherSvc/WinLauncherSvc.exe"
                    into "$buildDir/classes/main/com/oracle/tools/packager/windows"
                }
            }
        }
        task compileIconSwap(type: CCTask, group: "Build") {
            description = "Compiles native sources for the application co-bundle launcher"
            matches = "IconSwap\\.cpp"
            params.addAll(WIN.iconLauncher.ccFlags)
            output(file("$buildDir/native/IconSwap"))
            source file("src/main/native/launcher/win")
            compiler = WIN.launcher.compiler
            exe = true
            linkerOptions.addAll(WIN.iconLauncher.linkFlags)
            doLast {
                copy {
                    from "$buildDir/native/IconSwap/IconSwap.exe"
                    into "$buildDir/classes/main/com/oracle/tools/packager/windows"
                }
            }
        }
        task compileLauncher(dependsOn: [compileWinLauncher, compileWinLauncherSvc, compileIconSwap])
        jar.dependsOn compileLauncher;
    } else if (COMPILE_FXPACKAGER) {
        if (IS_MAC) {
            task compileLauncher(type: CCTask, group: "Build") {
                description = "Compiles native sources for the application co-bundle launcher"
                matches = ".*\\.m"
                output(file("$buildDir/classes/main/com/oracle/tools/packager/mac"))
                params.addAll(MAC.launcher.ccFlags)
                source file("src/main/native/launcher/mac")
                compiler = MAC.launcher.compiler
                eachOutputFile = { f ->
                    return new File(f.getParent(), "JavaAppLauncher")
                }
            }
            jar.dependsOn compileLauncher;
        } else {
            def ccTask = project.task("compileLauncher", type: CCTask, group: "Build") {
                description = "Compiles native sources for the application co-bundle launcher"
                matches = ".*\\.c"
                output(file("$buildDir/native/launcher"))
                params.addAll(LINUX.launcher.ccFlags)
                compiler = LINUX.launcher.compiler
                source file("src/main/native/launcher/linux")
            }
            def linkTask = project.task("linkLauncher", type: LinkTask, dependsOn: ccTask, group: "Build") {
                description = "Creates native dynamic library for the application co-bundle launcher"
                linker = LINUX.launcher.linker
                linkParams.addAll(LINUX.launcher.linkFlags)
                objectDir = file("$buildDir/native/launcher")
                lib = file("$buildDir/classes/main/com/oracle/tools/packager/linux/JavaAppLauncher")
            }
            jar.dependsOn linkTask;
        }
    }

    // Builds the javapackager executable. For everything other than windows,
    // this is simply moving the existing shell script and ensuring it has proper
    // permissions. For Windows, this includes compiling the native executable
    if (IS_WINDOWS && COMPILE_FXPACKAGER){
        task buildJavaPackager(type: CCTask, group: "Build") {
            description = "Compiles native sources for javapackager.exe"
            matches = "javapackager\\.cpp"
            params.addAll(WIN.fxpackager.ccFlags)
            compiler = WIN.fxpackager.compiler
            output(file("$buildDir/native/javapackager"))
            source WIN.fxpackager.nativeSource
            doFirst {
                copy {
                    mkdir "$buildDir/native"
                    mkdir "$buildDir/native/javapackager"
                    from file("src/main/native/javapackager/win/javapackager.manifest")
                    into file("$buildDir/native/javapackager")
                    filter { line->
                        line = line.replace("FXVERSION", "${RAW_VERSION}.${HUDSON_BUILD_NUMBER}");
                    }
                }
            }
            doLast {
                mkdir "$buildDir/native"
                exec({
<<<<<<< HEAD
                    commandLine("$RC", "/nologo", "/l", "0x409", "/r", "/dJFX_DVERSION=8", "/dJFX_VERSION=8",
                            "/fo$buildDir/native/javapackager/javapackager.res",
                            "src/main/native/javapackager/win/javapackager.rc");
=======
                    commandLine("$RC", "/nologo", "/l", "0x409", "/r", "/dJFX_DVERSION=9", "/dJFX_VERSION=9",
                            "/fo$buildDir/native/javafxpackager/javafxpackager.res",
                            "src/main/native/javafxpackager/win/javafxpackager.rc");
>>>>>>> 6b0a20f0
                    environment(WINDOWS_NATIVE_COMPILE_ENVIRONMENT);
                });
            }
            doLast {
                mkdir "$buildDir/javapackager"
                exec({
                    commandLine("$WIN.fxpackager.linker", "/nologo", "/opt:REF", "/incremental:no", "/manifest", "kernel32.lib", "advapi32.lib",
                            "/out:$buildDir/native/javapackager/javapackager.exe",
                            "$buildDir/native/javapackager/javapackager.obj",
                            "$buildDir/native/javapackager/javapackager.res")
                    environment(WINDOWS_NATIVE_COMPILE_ENVIRONMENT)
                })
            }
            doLast {
                exec({
                    commandLine("$MC", "-manifest",
                                       "$buildDir/native/javapackager/javapackager.manifest",
                                       "-outputresource:$buildDir/native/javapackager/javapackager.exe")
                    environment(WINDOWS_NATIVE_COMPILE_ENVIRONMENT)
                })
                copy {
                    from file("$buildDir/native/javapackager/javapackager.exe")
                    into file("$buildDir/javapackager")
                }
                copy {
                    from file("$buildDir/native/javapackager/javapackager.exe")
                    into file("$buildDir/javapackager")
                    rename ('javapackager', 'javafxpackager')
                }
            }
        }
    } else {
        task buildJavaPackager(group: "Build") {
            enabled = COMPILE_FXPACKAGER
            doLast {
	            copy {
    	            from "src/main/native/javapackager/shell"
        		    into "$buildDir/javapackager"
                	fileMode = 0755
                }
	            copy {
    	            from "src/main/native/javapackager/shell"
        		    into "$buildDir/javapackager"
                    rename ('javapackager', 'javafxpackager')
                	fileMode = 0755
                }
            }
        }
    }

    jar.dependsOn buildJavaPackager

    classes << {
        // Copy all of the download libraries to libs directory for the sake of the IDEs
        File libsDir = rootProject.file("build/libs");
        File antLib = new File(libsDir, "ant-1.8.2.jar")
        libsDir.mkdirs();
        for (File f : configurations.compile.files) {
            copy {
                into libsDir
                from f.getParentFile()
                include "**/ant-1.8.2.jar"
                includeEmptyDirs = false
            }
        }
    }

    task packagerFakeJar(type: Jar) {
        dependsOn compileTestJava
        from compileTestJava.destinationDir
        include "hello/**"

        destinationDir project.file("build/tmp/tests/appResources")
        archiveName "mainApp.jar"
        
        manifest {
            attributes(
                    "Main-Class": "hello.TestPackager",
                    "Custom-Attribute": " Is it stripped?"
            )
        }

        doFirst {
            copy {
                from "$projectDir/src/test/resources/hello/java-logo2.gif"
                into project.file("$projectDir/build/tmp/tests/appResources")
            }
            copy {
                from "$projectDir/../../LICENSE"
                into project.file("$projectDir/build/tmp/tests/appResources")
            }
            copy {
                from "$projectDir/../../LICENSE"
                into project.file("$projectDir/build/tmp/tests/appResources")
                rename '(.*)LICENSE', '$1LICENSE2'
            }
        }
    }
    
    test {
        dependsOn packagerFakeJar
        systemProperty "RETAIN_PACKAGER_TESTS", RETAIN_PACKAGER_TESTS
        systemProperty "FULL_TEST", FULL_TEST
    }
}

project(":media") {
    configurations {
        media
    }

    dependencies {
        compile BUILD_SRC, project(":base"), project(":graphics")
    }

    sourceSets {
        tools {
            java.srcDir "src/tools/java"
        }
    }

    compileToolsJava {
        enabled = IS_COMPILE_MEDIA
        classpath = sourceSets.main.output;
    }

    project.ext.makeJobsFlag = IS_WINDOWS && IS_DEBUG_NATIVE ? "-j1" : "-j5";
    project.ext.buildType = IS_DEBUG_NATIVE ? "Debug" : "Release";

    def nativeSrcDir = file("${projectDir}/src/main/native")
    def generatedHeadersDir = file("${buildDir}/generated-src/headers")
    
    task generateHeaders(dependsOn: compileJava) {
        enabled = IS_COMPILE_MEDIA
        doLast {
            def classpath = sourceSets.main.output;
            mkdir generatedHeadersDir;

            def classesList = ["com.sun.media.jfxmedia.logging.Logger",
                             "com.sun.media.jfxmedia.track.AudioTrack",
                             "com.sun.media.jfxmedia.control.VideoDataBuffer",
                             "com.sun.media.jfxmedia.control.VideoFormat\$FormatTypes",
                             "com.sun.media.jfxmediaimpl.NativeAudioClip",
                             "com.sun.media.jfxmediaimpl.NativeMediaPlayer",
                             "com.sun.media.jfxmediaimpl.NativeVideoBuffer",
                             "com.sun.media.jfxmediaimpl.platform.gstreamer.GSTPlatform",
                             "com.sun.media.jfxmediaimpl.platform.gstreamer.GSTMedia",
                             "com.sun.media.jfxmediaimpl.platform.gstreamer.GSTMediaPlayer",
                             "com.sun.media.jfxmediaimpl.platform.gstreamer.GSTAudioEqualizer",
                             "com.sun.media.jfxmediaimpl.platform.gstreamer.GSTEqualizerBand",
                             "com.sun.media.jfxmediaimpl.platform.gstreamer.GSTAudioSpectrum"]
            if (IS_MAC) {
                classesList.addAll( ["com.sun.media.jfxmediaimpl.platform.osx.OSXPlatform",
                                     "com.sun.media.jfxmediaimpl.platform.osx.OSXMedia",
                                     "com.sun.media.jfxmediaimpl.platform.osx.OSXMediaPlayer"] );
            }
            exec {
                commandLine ("${JAVAH}", "-J-Djava.ext.dirs=", "-d", "${generatedHeadersDir}", "-classpath", "${classpath.asPath}");
                args classesList;
            }
        }
    }
    
    task generateMediaErrorHeader(dependsOn: [compileToolsJava, compileJava]) {
        enabled = IS_COMPILE_MEDIA
        doLast {
            def classpath = files(sourceSets.main.output, sourceSets.tools.output);
            def sourcepath = sourceSets.main.java.srcDirs;
            def headerpath = file("$generatedHeadersDir/jfxmedia_errors.h");
            def srcRoot = (sourcepath.toArray())[0];

            mkdir generatedHeadersDir;

            exec {
                commandLine("$JAVA", "-Djava.ext.dirs=", "-classpath", "${classpath.asPath}");
                args("headergen.HeaderGen", "$headerpath", "$srcRoot");
            }
        }
    }

    task buildNativeTargets {
        enabled = IS_COMPILE_MEDIA
    }
    
    compileTargets { t->        
        def nativeOutputDir = file("${buildDir}/native/${t.name}")
        def projectDir = t.name.startsWith("arm") ? "linux" : t.name
        def mediaProperties = project.rootProject.ext[t.upper].media
        
        def buildNative = task("build${t.capital}Native", dependsOn: [generateHeaders, generateMediaErrorHeader]) {
            enabled = IS_COMPILE_MEDIA
            doLast {
                exec {
                    commandLine ("make", "${makeJobsFlag}", "-C", "${nativeSrcDir}/jfxmedia/projects/${projectDir}")
                    args("JAVA_HOME=${JDK_HOME}", "GENERATED_HEADERS_DIR=${generatedHeadersDir}",
                         "OUTPUT_DIR=${nativeOutputDir}", "BUILD_TYPE=${buildType}", "BASE_NAME=jfxmedia")

                    if (t.name == "win") {
                        environment(WINDOWS_NATIVE_COMPILE_ENVIRONMENT)
                        args(IS_64 ? "ARCH=x64" : "ARCH=x32", "RESOURCE=${nativeOutputDir}/${buildType}/${WIN.media.jfxmediaRcFile}")
                    } else {
                        args ("CC=${mediaProperties.compiler}", "LINK=${mediaProperties.linker}", "LIB=${mediaProperties.lib}")

                        if (t.name.startsWith("arm"))
                            args("EXTRA_CFLAGS=${mediaProperties.extra_cflags}", "EXTRA_LDFLAGS=${mediaProperties.extra_ldflags}")
                        else
                            args("HOST_COMPILE=1")
                    }
                }
            }
        }        
        
        if (!t.name.startsWith("arm")) {
            // Building GStreamer
            def buildGStreamer = task("build${t.capital}GStreamer") {
                enabled = IS_COMPILE_MEDIA
                doLast {
                    exec {
                        commandLine ("make", "${makeJobsFlag}", "-C", "${nativeSrcDir}/gstreamer/projects/${projectDir}/gstreamer-lite")
                        args("OUTPUT_DIR=${nativeOutputDir}", "BUILD_TYPE=${buildType}", "BASE_NAME=gstreamer-lite")

                        if (t.name == "win") {
                            environment(WINDOWS_NATIVE_COMPILE_ENVIRONMENT)
                            args(IS_64 ? "ARCH=x64" : "ARCH=x32", "RESOURCE=${nativeOutputDir}/${buildType}/${WIN.media.gstreamerRcFile}")
                        } else
                            args ("CC=${mediaProperties.compiler}", "LINK=${mediaProperties.linker}", "LIB=${mediaProperties.lib}")
                    }
                }
            }

            def buildPlugins = task("build${t.capital}Plugins", dependsOn: buildGStreamer) {
                enabled = IS_COMPILE_MEDIA

                if (!project.ext.properties.containsKey("ON2_SRCDIR"))
                    project.ext.ON2_SRCDIR = "";

                if (!project.ext.properties.containsKey("ON2_LIB"))
                    project.ext.ON2_LIB = "";

                doLast {
                    exec {
                        commandLine ("make", "${makeJobsFlag}", "-C", "${nativeSrcDir}/gstreamer/projects/${projectDir}/fxplugins")
                        args("OUTPUT_DIR=${nativeOutputDir}", "BUILD_TYPE=${buildType}", "BASE_NAME=fxplugins", 
                             "ON2_SRCDIR=${project.ext.ON2_SRCDIR}", "ON2_LIB=${project.ext.ON2_LIB}")

                        if (t.name == "win") {
                            Map winEnv = new HashMap(WINDOWS_NATIVE_COMPILE_ENVIRONMENT)

                            String sdkDir = System.getenv("BASECLASSES_SDK_DIR");
                            if (sdkDir == null)
                            {
                                sdkDir = "C:/Program Files/Microsoft SDKs/Windows/v7.1" // Default value
                                winEnv["BASECLASSES_SDK_DIR"] = sdkDir
                            }
                            environment(winEnv)

                            args(IS_64 ? "ARCH=x64" : "ARCH=x32", "RESOURCE=${nativeOutputDir}/${buildType}/${WIN.media.fxpluginsRcFile}")
                        } else
                            args ("CC=${mediaProperties.compiler}", "LINK=${mediaProperties.linker}", "LIB=${mediaProperties.lib}")
                    }
                }
            }
            
            buildNative.dependsOn buildPlugins

            if (t.name == "linux") {
                def buildAVPlugin = task( "buildAVPlugin", dependsOn: [buildPlugins]) {
                    enabled = IS_COMPILE_MEDIA

                    if (!project.ext.properties.containsKey("LIBAV"))
                        project.ext.LIBAV = "";

                    doLast {
                        // Building fxavcodec plugin (libav plugin)
                        exec {
                            commandLine ("make", "${makeJobsFlag}", "-C", "${nativeSrcDir}/gstreamer/projects/linux/avplugin")
                            args("CC=${mediaProperties.compiler}", "OUTPUT_DIR=${nativeOutputDir}", "BUILD_TYPE=${buildType}", 
                                     "BASE_NAME=avplugin", "LIBAV_DIR=${project.ext.LIBAV}")
                        }
                    }
                }
                buildNative.dependsOn buildAVPlugin
            }

            if (t.name == "win") {
                def buildResources = task("buildResources") << {
                    def rcOutputDir = "${nativeOutputDir}/${buildType}"
                    mkdir rcOutputDir
                    exec {
                        environment(WINDOWS_NATIVE_COMPILE_ENVIRONMENT)
                        commandLine (WIN.media.rcCompiler)
                        args(WIN.media.glibRcFlags)
                        args("/Fo${rcOutputDir}/${WIN.media.glibRcFile}", WIN.media.rcSource)
                    }

                    exec {
                        environment(WINDOWS_NATIVE_COMPILE_ENVIRONMENT)
                        commandLine (WIN.media.rcCompiler)
                        args(WIN.media.gstreamerRcFlags)
                        args("/Fo${rcOutputDir}/${WIN.media.gstreamerRcFile}", WIN.media.rcSource)
                    }

                    exec {
                        environment(WINDOWS_NATIVE_COMPILE_ENVIRONMENT)
                        commandLine (WIN.media.rcCompiler)
                        args(WIN.media.fxpluginsRcFlags)
                        args("/Fo${rcOutputDir}/${WIN.media.fxpluginsRcFile}", WIN.media.rcSource)
                    }

                    exec {
                        environment(WINDOWS_NATIVE_COMPILE_ENVIRONMENT)
                        commandLine (WIN.media.rcCompiler)
                        args(WIN.media.jfxmediaRcFlags)
                        args("/Fo${rcOutputDir}/${WIN.media.jfxmediaRcFile}", WIN.media.rcSource)
                    }
                }
                
                def buildGlib = task("build${t.capital}Glib", dependsOn: [buildResources]) {
                    enabled = IS_COMPILE_MEDIA
                    doLast {
                        exec {
                            environment(WINDOWS_NATIVE_COMPILE_ENVIRONMENT)
                            commandLine ("make", "${makeJobsFlag}", "-C", "${nativeSrcDir}/gstreamer/projects/${projectDir}/glib-lite")
                            args("OUTPUT_DIR=${nativeOutputDir}", "BUILD_TYPE=${buildType}", "BASE_NAME=glib-lite",
                                 IS_64 ? "ARCH=x64" : "ARCH=x32", "RESOURCE=${nativeOutputDir}/${buildType}/${WIN.media.glibRcFile}")
                        }
                    }
                }
                buildGStreamer.dependsOn buildGlib
                
            } else if (t.name == "mac") {
                def buildGlib = task("build${t.capital}Glib") {
                    enabled = IS_COMPILE_MEDIA
                    doLast {
                        exec {
                            commandLine ("make", "${makeJobsFlag}", "-C", "${nativeSrcDir}/gstreamer/projects/${projectDir}/glib-lite")
                            args("OUTPUT_DIR=${nativeOutputDir}", "BUILD_TYPE=${buildType}", "BASE_NAME=glib-lite")
                            args ("CC=${mediaProperties.compiler}", "LINK=${mediaProperties.linker}", "LIB=${mediaProperties.lib}")
                        }
                    }
                }
                buildGStreamer.dependsOn buildGlib
            }
        }
        
        buildNativeTargets.dependsOn buildNative
    }
 
    jar {
        exclude("headergen/**")

        dependsOn compileJava
        if (IS_COMPILE_MEDIA)
            dependsOn buildNativeTargets
    }
}

project(":web") {
    configurations {
        webkit
    }
    dependencies {
        compile project(":base"), project(":graphics"), project(":controls"), project(":media")
    }
    
    compileJava {
        if (IS_COMPILE_WEBKIT) {
            // These classes will be generated by native build
            sourceSets.main.java.exclude("com/sun/webkit/dom/**")
        }
    }
    
    task generateHeaders(dependsOn: compileJava) {
        doLast {
            def classpath = files("$buildDir/classes/main",
                                  project(":graphics").sourceSets.main.output.classesDir)
            def dest = file("$buildDir/generated-src/headers");
            mkdir dest;
            exec {
                commandLine("$JAVAH", "-J-Djava.ext.dirs=", "-d", "$dest",
                            "-classpath", "${classpath.asPath}");
                args("java.lang.Character",
                     "java.net.IDN",
                     "com.sun.webkit.ContextMenu",
                     "com.sun.webkit.ContextMenuItem",
                     "com.sun.webkit.CursorManager",
                     "com.sun.webkit.PageCache",
                     "com.sun.webkit.PopupMenu",
                     "com.sun.webkit.SharedBuffer",
                     "com.sun.webkit.WatchdogTimer",
                     "com.sun.webkit.WebPage",
                     "com.sun.webkit.LoadListenerClient",
                     "com.sun.webkit.event.WCFocusEvent",
                     "com.sun.webkit.event.WCKeyEvent",
                     "com.sun.webkit.event.WCMouseEvent",
                     "com.sun.webkit.event.WCMouseWheelEvent",
                     "com.sun.webkit.graphics.GraphicsDecoder",
                     "com.sun.webkit.graphics.RenderMediaControls",
                     "com.sun.webkit.graphics.RenderTheme",
                     "com.sun.webkit.graphics.ScrollBarTheme",
                     "com.sun.webkit.graphics.WCMediaPlayer",
                     "com.sun.webkit.graphics.WCGraphicsManager",
                     "com.sun.webkit.graphics.WCRenderQueue",
                     "com.sun.webkit.graphics.WCPath",
                     "com.sun.webkit.graphics.WCPathIterator",
                     "com.sun.webkit.Timer",
                     "com.sun.webkit.WCFrameView",
                     "com.sun.webkit.WCPasteboard",
                     "com.sun.webkit.WCPluginWidget",
                     "com.sun.webkit.dom.JSObject",
                     "com.sun.webkit.network.SocketStreamHandle",
                     "com.sun.webkit.network.URLLoader",
                     "com.sun.webkit.text.TextBreakIterator",
                     "com.sun.webkit.text.TextNormalizer");
            }
        }
    }

    task compileGenerated()

    compileTargets { t ->
        def classifier = (t.name != "linux" && t.name != "win") ? t.name :
                          IS_64 ? "${t.name}-amd64" : "${t.name}-i586"
        dependencies {
            webkit group: "com.sun.webkit", name: "webview-deps",
                   version: "1.2", classifier: "$classifier", ext: "zip"
        }

        def webkitOutputDir = "$buildDir/${t.name}"
        def webkitConfig = IS_DEBUG_NATIVE ? "Debug" : "Release"

        def compileNativeTask = task("compileNative${t.capital}", dependsOn: generateHeaders) << {
            println "Building Webkit configuration /$webkitConfig/ into $webkitOutputDir"
            
            def dependencyFile = configurations.webkit.filter(
                    { File f -> f.getName().contains(classifier) }
                ).getSingleFile()
            ant.unzip(src:  dependencyFile,
                      dest: webkitOutputDir)

            exec {
                workingDir("$projectDir/src/main/native")
                commandLine("perl", "Tools/Scripts/set-webkit-configuration", "--$webkitConfig")
                environment(["WEBKITOUTPUTDIR" : webkitOutputDir])
            }

            exec {
                workingDir("$projectDir/src/main/native")
                if (t.name == "win") {
                    String qtDir = cygpath(System.getenv().get("QTSDK_DIR"))
                    String parfaitPath = IS_COMPILE_PARFAIT ? System.getenv().get("PARFAIT_PATH") + ";" : "";
                    Map environmentSettings = new HashMap(WINDOWS_NATIVE_COMPILE_ENVIRONMENT)
                    environmentSettings["PATH"] = parfaitPath + "$WINDOWS_VS_PATH;$qtDir/bin;$qtDir/qt/bin"
                    environmentSettings["QMAKESPEC"] = "win32-msvc2008"
                    environment(environmentSettings)
                    /* To build with ICU:
                    1. Download http://javaweb.us.oracle.com/jcg/fx-webrevs/RT-17164/WebKitLibrariesICU.zip
                    and unzip it to WebKitLibraries folder.
                    2. Copy DLLs from
                    WebKitLibrariesICU.zip\WebKitLibraries\import\runtime
                    to %windir%\system32
                    3. Uncomment the line below
                     */
                    // args("--icu-unicode")
                } else if (t.name == "mac") {
                    environment([
                        "QMAKESPEC"      : "macx-g++",
                        "QMAKE_CFLAGS"   : "-m64",
                        "QMAKE_LFLAGS"   : "-m64",
                    ])
                } else if (t.name.startsWith("arm")) {
                    // ARM cross build
                    def webkitProperties = project.rootProject.ext[t.upper].webkit
                    def qmakeSpecDir = "$webkitOutputDir/qws/linux-cross-${t.name}-g++"
                    mkdir qmakeSpecDir
                    File qmakeSpec = new File("$qmakeSpecDir/qmake.conf")
                    qmakeSpec.append(
"""TARGET_PLATFORM         = unix
include(/usr/share/qt4/mkspecs/common/linux.conf)
include(/usr/share/qt4/mkspecs/common/g++.conf)
include(/usr/share/qt4/mkspecs/common/qws.conf)
QMAKE_CC                = $webkitProperties.compiler
QMAKE_CXX               = $webkitProperties.linker
QMAKE_LINK              = $webkitProperties.linker
QMAKE_LINK_SHLIB        = $webkitProperties.linker
QMAKE_AR                = $webkitProperties.ar cqs
QMAKE_OBJCOPY           = $webkitProperties.objcopy
QMAKE_STRIP             = $webkitProperties.strip
QMAKE_CXXFLAGS          = $webkitProperties.ccFlags
QMAKE_LFLAGS            = $webkitProperties.linkFlags
load(qt_config)""")
                    environment([
                        "QMAKESPEC" : file(qmakeSpecDir).getAbsolutePath(),
                        "PATH"      : "$System.env.PATH:$webkitProperties.binDir",
                    ])
                    args("--nocache")
                }
                environment([
                    "JAVA_HOME"       : JDK_HOME,
                    "WEBKITOUTPUTDIR" : webkitOutputDir,
                ])

                if (IS_COMPILE_PARFAIT) {
                    environment([
                        "CC"        : "parfait-gcc",
                        "QMAKE_CC"  : "parfait-gcc",
                        "CXX"       : "parfait-g++",
                        "QMAKE_CXX" : "parfait-g++",
                        "CPP"       : "parfait-g++",
                        "cc"        : "parfait-gcc",
                        "LINK"      : "parfait-g++",
                        "QMAKE_LINK": "parfait-g++",
                    ])
                }
                commandLine("perl", "Tools/Scripts/build-webkit", "--java", "--imageio")
            }

            def library = rootProject.ext[t.upper].library
            copy {
                from "$webkitOutputDir/$webkitConfig/lib/${library('jfxwebkit')}"
                into "$buildDir/libs/${t.name}"
            }
            copy {
                from "$webkitOutputDir/$webkitConfig/lib/${library('DumpRenderTreeJava')}"
                into "$buildDir/test/${t.name}"
            }
        }
    
        if (IS_WINDOWS && t.name == "win") {
            def webkitProperties = project.rootProject.ext[t.upper].webkit
            def rcTask = project.task("rc${t.capital}", type: CompileResourceTask) {
                compiler = webkitProperties.rcCompiler
                source(webkitProperties.rcSource)
                if (webkitProperties.rcFlags) {
                    rcParams.addAll(webkitProperties.rcFlags)
                }
                output(file("$webkitOutputDir/$webkitConfig/WebCore/obj"))
            }
            compileNativeTask.dependsOn rcTask
        }
        
        def compileGeneratedTask = task("compileGenerated${t.capital}", type: JavaCompile, dependsOn: compileNativeTask) {
            def gensrcDir = "$webkitOutputDir/$webkitConfig/WebCore/generated/java"
            doFirst {
                copy {
                    from "$projectDir/src/main/java/com/sun/webkit/dom/EventListenerImpl.java"
                    into "$gensrcDir/com/sun/webkit/dom"
                }
            }
            classpath = files(project(":graphics").sourceSets.main.output) // for JSObject
            source gensrcDir
            destinationDir = file("$buildDir/classes/main")
        }

        compileGenerated.dependsOn compileGeneratedTask
    }
    
    def drtClasses = "com/sun/javafx/webkit/drt/**"
    jar.exclude(drtClasses)
    task drtJar(type: Jar, dependsOn: compileJava) {
        archiveName = "drt.jar"
        destinationDir = file("$buildDir/test")
        from "$buildDir/classes/main"
        include drtClasses
    }

    if (IS_COMPILE_WEBKIT) {
        jar.dependsOn compileGenerated, drtJar
    }
}

allprojects {
    // The following block is a workaround for the fact that presently Gradle
    // can't set the -XDignore.symbol.file flag, because it appears that the
    // javac API is lacking support for it. So what we'll do is find any Compile
    // task and manually provide the options necessary to fire up the
    // compiler with the right settings.
    //
    // Also, we need to remove jfxrt.jar from the ext classpath (if it is there)
    tasks.withType(Compile) { compile ->
        // It looks like we have to use ant to compile instead of the built-in gradle
        // compiler stuff because otherwise it won't compile on CYGWIN
        // TODO need to file issue with Gradle
        compile.options.useAnt = true
        compile.options.debug = true // we always generate debugging info in the class files
        compile.options.debugOptions.debugLevel = IS_DEBUG_JAVA ? "source,lines,vars" : "source,lines"
        compile.options.fork = true
        compile.options.forkOptions.executable = JAVAC
        compile.options.warnings = IS_LINT
        compile.options.useDepend = IS_USE_DEPEND
        compile.options.compilerArgs = ["-Djava.ext.dirs=", "-XDignore.symbol.file", "-encoding", "UTF-8"]

        // Add in the -Xlint options
        if (IS_LINT) {
            LINT.split("[, ]").each { s ->
                compile.options.compilerArgs += "-Xlint:$s"
            }
        }
    }
}

/******************************************************************************
 *                                                                            *
 *                             Top Level Tasks                                *
 *                                                                            *
 *  These are the tasks which are defined only for the top level project and  *
 *  not for any sub projects. These are generally the entry point that is     *
 *  used by Hudson and by the continuous build system.                        *
 *                                                                            *
 *****************************************************************************/

task clean() {
    group = "Basic"
    description = "Deletes the build directory and the build directory of all sub projects"
    getSubprojects().each { subProject ->
        dependsOn(subProject.getTasksByName("clean", true));
    }
    doLast {
        delete(buildDir);
    }
}


task javadoc(type: Javadoc) {
    enabled = IS_BUILD_JAVADOC
    group = "Basic"
    description = "Generates the JavaDoc for all the public API"
    executable = JAVADOC
    def projectsToDocument = [
            project(":base"), project(":graphics"), project(":controls"), project(":media"),
            project(":swing"), project(":swt"), project(":fxml"), project(":web")]
    source(projectsToDocument.collect({
        [it.sourceSets.main.java, "$it.buildDir/generated-src/builders"]
    }));
    setDestinationDir(new File(buildDir, 'javadoc'));
    // Might need a classpath
    classpath = files(projectsToDocument.collect { project ->
        project.sourceSets.main.compileClasspath
    });
    classpath += files(projectsToDocument.collect { project ->
        project.sourceSets.main.output
    });
    exclude("com/**/*", "javafx/scene/ParentDesignInfo*", "Compile*", "javafx/builder/**/*", "javafx/scene/accessibility/**/*");
    options.windowTitle("${javadocTitle}")
    options.header("${javadocHeader}")
    options.bottom("${javadocBottom}")
    if (BUILD_CLOSED) {
        options.linksOffline(JDK_DOCS, JDK_DOCS_CLOSED);
    } else {
        options.links(JDK_DOCS);
    }
    options.addBooleanOption("XDignore.symbol.file").setValue(true);
    options.addBooleanOption("Xdoclint:none").setValue(!IS_DOC_LINT);
    options.addBooleanOption("javafx").setValue(true);
    doLast {
        projectsToDocument.each { p ->
            copy {
                from "$p.projectDir/src/main/docs"
                into "$buildDir/javadoc"
            }
        }
    }

    dependsOn(projectsToDocument.collect { project -> project.getTasksByName("classes", true)});
}

task jfxrt() {
    rootProject.getTasksByName("compileTestJava", true).each { t ->
        if (t.enabled) t.dependsOn(jfxrt)
    }
}

task sdk() {
    dependsOn(checkJfxrtJar)

    rootProject.getTasksByName("test", true).each { t ->
        if (t.enabled) t.dependsOn(sdk)
    }
}

task appsjar() {
    dependsOn(sdk)
    // Note: the jar dependencies get added elsewhere see project(":apps")
}

// these are empty tasks, allowing us to depend on the task, which may have other
// real work items added later.
task copyAppsArtifacts() {
    dependsOn(appsjar)
}

task apps() {
    dependsOn(sdk)
    dependsOn(appsjar)
    dependsOn(copyAppsArtifacts)
}

task findbugs() {
    dependsOn(sdk)

    // TODO: implement this
    doLast {
        if (!BUILD_CLOSED) {
            println "findbugs task is not implemented"
        }
    }
}

// The following tasks are for the closed build only. They are a no-op for the open build

task checkCache() {
    dependsOn(updateCacheIfNeeded)
}

// TODO: consider moving the "public-sdk" portion of this task here
task publicExports() {
    doFirst {
        if (!IS_BUILD_JAVADOC) {
            fail("publicExports task requires: -PBUILD_JAVADOC=true")
        }
    }
    dependsOn(sdk)
    doLast {
        if (!BUILD_CLOSED) {
            println "publicExports task is only run for a closed build"
        }
    }
}

task perf() {
    dependsOn(sdk,apps)
    doLast {
        if (!BUILD_CLOSED) {
            println "perf task is only run for a closed build"
        }
    }
}

task zips() {
    doFirst {
        if (!IS_BUILD_JAVADOC) {
            fail("zips task requires: -PBUILD_JAVADOC=true")
        }
    }
    dependsOn(sdk,publicExports,apps,perf)
    doLast {
        if (!BUILD_CLOSED) {
            println "zips task is only run for a closed build"
        }
    }
}

task copySources(type: Copy) {
    enabled = IS_BUILD_SRC_ZIP
    def projectsToCopy = [
            project(":base"), project(":graphics"), project(":controls"),
            project(":swing"), project(":swt"), project(":fxml"),
            project(":builders"), project(":web")]
    from(projectsToCopy.collect({
        ["${it.projectDir}/src/main/java"]
    }))
    include "**/*.java"
    into "${buildDir}/javafx-src"
}

task zipSources(type: Zip) {
    enabled = IS_BUILD_SRC_ZIP
    dependsOn(copySources)
    archiveName = "javafx-src.zip"
    destinationDir = file("$buildDir")
    includeEmptyDirs = false
    from "${buildDir}/javafx-src"
}

task src {
    enabled = IS_BUILD_SRC_ZIP
    description = "Created the javafx-src.zip bundle"
    dependsOn(zipSources)
}

task all() {
    dependsOn(sdk,publicExports,apps,perf,zips)
}

compileTargets { t ->
    def targetProperties = project.ext[t.upper]
    def sdkDirName = targetProperties.sdkDirName
    def library = targetProperties.library
    // The jfxrt task is responsible for creating the jfxrt.jar. A developer may
    // have multiple SDK's on their system at any one time, depending on which
    // cross compiles they have done. For example, I might have:
    //      build/ios-sdk/rt/lib/ext/jfxrt.jar
    //      build/armhf-sdk/rt/lib/ext/jfxrt.jar
    // and so forth. The default host build will always install into 'sdk' 
    // allowing for uses where a known sdk path is needed (like IDEs)
    //      build/sdk/rt/lib/ext/jfxrt.jar
    // This arrangement allows for multiple independent SDKs to
    // exist on a developer's system.
    def jfxrtTask = task("jfxrt$t.capital", type: Jar) {
        group = "Basic"
        description = "Creates the jfxrt.jar for the $t.name target"
        archiveName = "build/${sdkDirName}/rt/lib/ext/jfxrt.jar";
        includeEmptyDirs = false
        from("modules/base/build/classes/main",
             "modules/base/build/resources/main",
             "modules/builders/build/classes/main",
             "modules/graphics/build/classes/main",
             "modules/graphics/build/resources/main",
             "modules/controls/build/classes/main",
             "modules/controls/build/resources/main",
             "modules/fxml/build/classes/main",
             "modules/fxml/build/resources/main",
             "modules/graphics/build/classes/jsl-decora",
             "modules/graphics/build/resources/jsl-decora",
             "modules/graphics/build/classes/jsl-prism",
             "modules/graphics/build/resources/jsl-prism",
             "modules/media/build/classes/main",
             "modules/media/build/resources/main")
        if (COMPILE_SWING) from ("modules/swing/build/classes/main", "modules/swing/build/resources/main")

        if (t.name != 'mac') 
            exclude ("modules/media/build/classes/main/com/sun/media/jfxmediaimpl/platform/osx/**")
        if (t.name != 'ios') 
            exclude ("modules/media/build/classes/main/com/sun/media/jfxmediaimpl/platform/ios/**")

        if (t.name == 'android') {
            from ("modules/web/build/classes/android",
                  "modules/web/build/resources/android",
                  "modules/controls/build/classes/android",
                  "modules/controls/build/resources/android")
        } else if (t.name == 'ios') {
            from ("modules/web/build/classes/ios",
                  "modules/web/build/resources/ios",
                  "modules/extensions/build/classes/ios")
        } else {
            from ("modules/web/build/classes/main", "modules/web/build/resources/main")
        }
        exclude("**/javafx/embed/swt/**")
        exclude("js/**/*", // er...
                "PrismLoaderBackend*", // More decora stuff
                "**/*.stg",    // any glue files for decora must be excluded
                "**/*.java");  // Builder java files are in build/classes and should be excluded

        // Filter out platform specific Java sources (glass) when compiling for other targets
        exclude(targetProperties.jfxrtJarExcludes)

        dependsOn(subprojects.collect { project -> project.getTasksByName("assemble", true)});
    }
    def jfxrtIndexTask = task("jfxrtIndex$t.capital") {
        //the following is a workaround for the lack of indexing in gradle 1.4 through 1.7
        dependsOn(jfxrtTask)

        doLast() {
            ant.jar (update: true, index: true, destfile: jfxrtTask.archiveName)
        }
    }
    jfxrt.dependsOn(jfxrtIndexTask)

    def jfxswtTask = task("jfxswt$t.capital", type: Jar) {
        enabled = COMPILE_SWT
        group = "Basic"
        description = "Creates the jfxswt.jar for the $t.name target"
        archiveName = "build/${sdkDirName}/rt/lib/jfxswt.jar";
        includeEmptyDirs = false
        from("modules/swt/build/classes/main");
        from("modules/builders/build/classes/main");
        include("**/javafx/embed/swt/**")
        exclude("**/*.java");  // Builder java files are in build/classes and should be excluded

        dependsOn(subprojects.collect { project -> project.getTasksByName("assemble", true)});
    }
    def jfxswtIndexTask = task("jfxswtIndex$t.capital") {
        //the following is a workaround for the lack of indexing in gradle 1.4 through 1.7
        dependsOn(jfxswtTask)

        doLast() {
            ant.jar (update: true, index: true, destfile: jfxswtTask.archiveName)
        }
    }
    jfxrt.dependsOn(jfxswtIndexTask)

    def jmxTask = task ("jmx${t.capital}", type: Jar) {
        group = "Basic"
        description = "Creates the javafx-mx.jar"
        archiveName = "build/${sdkDirName}/lib/javafx-mx.jar";
        includeEmptyDirs = false
        from "modules/jmx/build/classes/main"
        from "modules/jmx/build/resources/main"
        dependsOn project(":jmx").assemble
    }

    // The 'sdk' task will build the rest of the SDK, and depends on the 'jfxrtTask' task. After
    // executing this task the sdk bundle for the current COMPILE_TARGETS will be fully created.
    def sdkTask = task("sdk$t.capital") {
        group = "Basic"
        description = "Creates the SDK for $t.name"
        doLast {
            // TODO instead of using copy everywhere, I probably want to use "sync" instead?
            // Copy all of the .dll / .so / .dylib native libraries into build/sdk/rt/lib/
            copy {
                def useLipo = targetProperties.containsKey('useLipo') ? targetProperties.useLipo : false
                from("modules/graphics/build/libs/jsl-decora/${t.name}/${library(targetProperties.decora.lib)}")
                def libs = ['font', 'prism', 'prismSW', 'prismES2', 'glass', 'iio']
                if (IS_COMPILE_PANGO) {
                    // TODO: embedded support
                    if ("${defaultHostTarget}" == "${t.name}") {
                        libs += ['fontFreetype', 'fontPango'];
                    }
                }
                libs.each { lib ->
                    def variants = targetProperties[lib].containsKey('variants') && !useLipo ? targetProperties[lib].variants : [null]
                    variants.each { variant ->
                        def variantProperties = variant ? targetProperties[lib][variant] : targetProperties[lib]
                        println "modules/graphics/build/libs/$lib/$t.name/${library(variantProperties.lib)}"
                        from ("modules/graphics/build/libs/$lib/$t.name/${library(variantProperties.lib)}")
                    }
                }
                if (IS_WINDOWS) {
                    from ("modules/graphics/build/libs/prismD3D/${t.name}/${library(targetProperties.prismD3D.lib)}");
                }
                if (IS_COMPILE_WEBKIT) {
                    from ("modules/web/build/libs/${t.name}/${library('jfxwebkit')}")
                } else {
                    if (t.name != "android" && t.name != "ios") {
                        from ("$LIBRARY_STUB/${library('jfxwebkit')}")
                    }
                }

                def mediaBuildType = project(":media").ext.buildType
                if (IS_COMPILE_MEDIA) {
                    [ "fxplugins", "gstreamer-lite", "jfxmedia" ].each { name ->
                        from ("modules/media/build/native/${t.name}/${mediaBuildType}/${library(name)}") }
                    
                    if (t.name == "linux") from ("modules/media/build/native/${t.name}/${mediaBuildType}/${library("avplugin")}")
                    else from ("modules/media/build/native/${t.name}/${mediaBuildType}/${library("glib-lite")}")                        
                } else {
                    [ "fxplugins", "gstreamer-lite", "jfxmedia" ].each { name ->
                        from ("$LIBRARY_STUB/${library(name)}") }

                    if (t.name == "linux") from ("$LIBRARY_STUB/${library("avplugin")}")
                    else from ("$LIBRARY_STUB/${library("glib-lite")}")
                }
                
                def libDest = targetProperties.libDest
                into ("build/${sdkDirName}/rt/$libDest")
            }

            // Create the javafx.properties file
            final File javafxProperties = file("build/${sdkDirName}/rt/lib/javafx.properties")
            javafxProperties.delete()
            javafxProperties << "javafx.runtime.version=$RAW_VERSION";
            // Include any properties that have been defined (most likely in
            // one of the various platform gradle files)
            if (targetProperties.containsKey("javafxProperties")) {
                javafxProperties << "\n"
                javafxProperties << targetProperties.javafxProperties
            }

            // Embedded builds define this file as well
            if (targetProperties.containsKey("javafxPlatformProperties")) {
                final File javafxPlatformProperties = file("build/${sdkDirName}/rt/lib/javafx.platform.properties")
                javafxPlatformProperties.delete()
                javafxPlatformProperties << targetProperties.javafxPlatformProperties
            }

            // Copy over the javadocs that were generated. This is done rather than just generating
            // the docs into the "right place" because for a cross-compile you only need one set of
            // docs but need to have a copy in each created sdk
            if (IS_BUILD_JAVADOC) {
                copy {
                    from "build/javadoc"
                    into "build/${sdkDirName}/docs/api"
                }
            }

            // Copy over the javafx-src bundle
            if (IS_BUILD_SRC_ZIP) {
                copy {
                    from "build/javafx-src.zip"
                    into "build/${sdkDirName}"
                }
            }

            // Copy over the fxpackager and rename as ant-javafx.jar
            copy {
                from "modules/fxpackager/build/libs"
                into "build/${sdkDirName}/lib"
            }

            // Copy over the FXPackager man files
            copy {
                from "modules/fxpackager/build/man"
                into "build/${sdkDirName}/man"
            }

            // Copy over the javapackager executable
            if (t.name == "win" || t.name == "linux" || t.name == "mac") {
                copy {
                    from "modules/fxpackager/build/javapackager"
                    into "build/${sdkDirName}/bin"
                }
            }
        }
        dependsOn(jmxTask);
        dependsOn(jfxrtIndexTask)
        dependsOn(jfxswtIndexTask)
        dependsOn(javadoc)
        dependsOn(src)
    }

    def generateSymbols = targetProperties.containsKey('generateSymbols') ? targetProperties.generateSymbols : false
    if (generateSymbols) {
        def exportedSymbolsTask = project.task("exportedSymbols${t.capital}", type: ExportedSymbolsTask, dependsOn: sdkTask, group: "Build") {
            description = "Generates exported symbols file for iOS build (from .a libraries)"
            def libDirName = "build/${sdkDirName}/rt/$targetProperties.libDest"
            libDir = file("$libDirName")
            outputFile = file("$libDirName/exported.symbols")
            excludes = targetProperties.generateSymbolsExcludes
        }
        sdk.dependsOn(exportedSymbolsTask)
    }

    sdk.dependsOn(sdkTask)
}

    //task integrationCheck {
    //    group = "Basic"
    //    description = "Performs all the tasks necessary to ensure that the current build is ready for integration."
    //    dependsOn sdk
    //    dependsOn subprojects.collect { project -> project.getTasksByName("check", true)}
    //}

/*
 * This clause changes the way we handle a build.gradle within ./apps
 * It does a few things:
 *   modifies the classpath used to include the built runttime classes
 *   provides for copying the build applications to the artifacts tree
 *
 * The applications to be built will be under ./apps, but also must
 * be listed in the applications listed in the setting variable: JFXApplications
 */
ext.JFXRT_CP =
    files(
        project(":base").sourceSets.main.output.classesDir,
        project(":graphics").sourceSets.main.output.classesDir,
        project(":controls").sourceSets.main.output.classesDir,
        project(":fxml").sourceSets.main.output.classesDir,
        project(":swing").sourceSets.main.output.classesDir, //NOTE - used by 3Dviewer
        project(":builders").sourceSets.main.output.classesDir,
            "modules/media/build/classes/main",
            "modules/web/build/classes/main",
    )

project(":apps") {
    // The apps build is Ant based, and gradle lets us "import" ant build.xml
    // into our configuration.

    ant.importBuild 'build.xml'

    compileTargets { t ->
        // The apps build is Ant based, and gradle lets us "import" ant apps/build.xml
        // into our configuration.

        // override the apps build.xml with an explicit pointer to our jar.
        def sdkDirName = rootProject.ext[t.upper].sdkDirName
        def jfxrtJar = "${rootProject.buildDir}/${sdkDirName}/rt/lib/ext/jfxrt.jar"

        def appsJar = project.task("appsJar${t.capital}") {
            doLast() {
              ant.properties['targetBld'] = "$t.name"
              if (!rootProject.ext[t.upper].compileSwing) {
                ant.properties['JFX_CORE_ONLY'] = 'true'
              }
              ant.properties['jfxbuild.jfxrt.jar'] = jfxrtJar
              ant.properties['platforms.JDK_1.8.home'] = "${rootProject.ext.JDK_HOME}"
              ant.project.executeTarget("sampleAppsJar")
            }
        }
        rootProject.appsjar.dependsOn(appsJar)

        def appsClean = project.task("appsClean${t.capital}") {
            doLast() {
              ant.properties['targetBld'] = "$t.name"
              ant.properties['platforms.JDK_1.8.home'] = "${rootProject.ext.JDK_HOME}"
              ant.project.executeTarget("sampleAppsClean")
            }
        }
        rootProject.clean.dependsOn(appsClean)
    }
}

/******************************************************************************
 *                                                                            *
 *                              BUILD_CLOSED                                  *
 *                                                                            *
 * This next section should remain at the end of the build script. It allows  *
 * for a "supplemental" gradle file to be used to extend the normal build     *
 * structure. For example, this is used for passing a supplemental gradle     *
 * file for producing official JavaFX builds.                                 *
 *                                                                            *
 *****************************************************************************/

if (BUILD_CLOSED) {
    apply from: supplementalBuildFile
}

task showFlags {
}

compileTargets { t ->
    // Every platform must define these variables
    def props = project.ext[t.upper];
    showFlags.dependsOn(
        project.task("showFlags$t.upper") {
            doLast() {
                println "Properties set for $t.upper"
                props.each { println it }
            }
        }
    )
}<|MERGE_RESOLUTION|>--- conflicted
+++ resolved
@@ -1838,15 +1838,9 @@
             doLast {
                 mkdir "$buildDir/native"
                 exec({
-<<<<<<< HEAD
-                    commandLine("$RC", "/nologo", "/l", "0x409", "/r", "/dJFX_DVERSION=8", "/dJFX_VERSION=8",
+                    commandLine("$RC", "/nologo", "/l", "0x409", "/r", "/dJFX_DVERSION=9", "/dJFX_VERSION=9",
                             "/fo$buildDir/native/javapackager/javapackager.res",
                             "src/main/native/javapackager/win/javapackager.rc");
-=======
-                    commandLine("$RC", "/nologo", "/l", "0x409", "/r", "/dJFX_DVERSION=9", "/dJFX_VERSION=9",
-                            "/fo$buildDir/native/javafxpackager/javafxpackager.res",
-                            "src/main/native/javafxpackager/win/javafxpackager.rc");
->>>>>>> 6b0a20f0
                     environment(WINDOWS_NATIVE_COMPILE_ENVIRONMENT);
                 });
             }
