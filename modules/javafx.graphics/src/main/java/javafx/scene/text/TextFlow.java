--- conflicted
+++ resolved
@@ -65,11 +65,8 @@
 import com.sun.javafx.scene.text.TextLayoutFactory;
 import com.sun.javafx.scene.text.TextSpan;
 import com.sun.javafx.text.DefaultTabAdvancePolicy;
-<<<<<<< HEAD
-=======
 import com.sun.javafx.text.PrismLayoutInfo;
 import com.sun.javafx.text.TextUtils;
->>>>>>> c3842c03
 import com.sun.javafx.tk.Toolkit;
 
 /**
@@ -569,15 +566,9 @@
     }
 
     /**
-<<<<<<< HEAD
-     * {@code TabAdvancePolicy} determines the tab stop positions within this {@code TextFlow}.
-     * <p>
-     * A non-null {@code TabAdvancePolicy} overrides values set by {@link #setTabSize(int)},
-=======
      * {@code TabStopPolicy} determines the tab stop positions within this {@code TextFlow}.
      * <p>
      * A non-null {@code TabStopPolicy} overrides values set by {@link #setTabSize(int)},
->>>>>>> c3842c03
      * as well as any values set by {@link Text#setTabSize(int)} in individual {@code Text} instances within
      * this {@code TextFlow}.
      *
@@ -619,11 +610,7 @@
 
                 @Override
                 public String getName() {
-<<<<<<< HEAD
-                    return "tabAdvancePolicy";
-=======
                     return "tabStopPolicy";
->>>>>>> c3842c03
                 }
 
                 @Override
