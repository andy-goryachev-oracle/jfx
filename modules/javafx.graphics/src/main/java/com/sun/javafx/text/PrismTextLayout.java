/*
 * Copyright (c) 2012, 2022, Oracle and/or its affiliates. All rights reserved.
 * DO NOT ALTER OR REMOVE COPYRIGHT NOTICES OR THIS FILE HEADER.
 *
 * This code is free software; you can redistribute it and/or modify it
 * under the terms of the GNU General Public License version 2 only, as
 * published by the Free Software Foundation.  Oracle designates this
 * particular file as subject to the "Classpath" exception as provided
 * by Oracle in the LICENSE file that accompanied this code.
 *
 * This code is distributed in the hope that it will be useful, but WITHOUT
 * ANY WARRANTY; without even the implied warranty of MERCHANTABILITY or
 * FITNESS FOR A PARTICULAR PURPOSE.  See the GNU General Public License
 * version 2 for more details (a copy is included in the LICENSE file that
 * accompanied this code).
 *
 * You should have received a copy of the GNU General Public License version
 * 2 along with this work; if not, write to the Free Software Foundation,
 * Inc., 51 Franklin St, Fifth Floor, Boston, MA 02110-1301 USA.
 *
 * Please contact Oracle, 500 Oracle Parkway, Redwood Shores, CA 94065 USA
 * or visit www.oracle.com if you need additional information or have any
 * questions.
 */

package com.sun.javafx.text;


import javafx.scene.shape.LineTo;
import javafx.scene.shape.MoveTo;
import javafx.scene.shape.PathElement;
import com.sun.javafx.font.CharToGlyphMapper;
import com.sun.javafx.font.FontResource;
import com.sun.javafx.font.FontStrike;
import com.sun.javafx.font.Metrics;
import com.sun.javafx.font.PGFont;
import com.sun.javafx.font.PrismFontFactory;
import com.sun.javafx.geom.BaseBounds;
import com.sun.javafx.geom.Path2D;
import com.sun.javafx.geom.Point2D;
import com.sun.javafx.geom.RectBounds;
import com.sun.javafx.geom.RoundRectangle2D;
import com.sun.javafx.geom.Shape;
import com.sun.javafx.geom.transform.BaseTransform;
import com.sun.javafx.geom.transform.Translate2D;
import com.sun.javafx.scene.text.GlyphList;
import com.sun.javafx.scene.text.TextLayout;
import com.sun.javafx.scene.text.TextSpan;
import java.text.Bidi;
import java.text.BreakIterator;
import java.util.ArrayList;
import java.util.Arrays;
import java.util.Hashtable;

public class PrismTextLayout implements TextLayout {
    private static final BaseTransform IDENTITY = BaseTransform.IDENTITY_TRANSFORM;
    private static final int X_MIN_INDEX = 0;
    private static final int Y_MIN_INDEX = 1;
    private static final int X_MAX_INDEX = 2;
    private static final int Y_MAX_INDEX = 3;

    private static final Hashtable<Integer, LayoutCache> stringCache = new Hashtable<>();
    private static final Object  CACHE_SIZE_LOCK = new Object();
    private static int cacheSize = 0;
    private static final int MAX_STRING_SIZE = 256;
    private static final int MAX_CACHE_SIZE = PrismFontFactory.cacheLayoutSize;

    private char[] text;
    private TextSpan[] spans;   /* Rich text  (null for single font text) */
    private PGFont font;        /* Single font text (null for rich text) */
    private FontStrike strike;  /* cached strike of font (identity) */
    private Integer cacheKey;
    private TextLine[] lines;
    private TextRun[] runs;
    private int runCount;
    private BaseBounds logicalBounds;
    private RectBounds visualBounds;
    private float layoutWidth, layoutHeight;
    private float wrapWidth, spacing;
    private LayoutCache layoutCache;
    private Shape shape;
    private int flags;
    private int tabSize = DEFAULT_TAB_SIZE;

    public PrismTextLayout() {
        logicalBounds = new RectBounds();
        flags = ALIGN_LEFT;
    }

    private void reset() {
        layoutCache = null;
        runs = null;
        flags &= ~ANALYSIS_MASK;
        relayout();
    }

    private void relayout() {
        logicalBounds.makeEmpty();
        visualBounds = null;
        layoutWidth = layoutHeight = 0;
        flags &= ~(FLAGS_WRAPPED | FLAGS_CACHED_UNDERLINE | FLAGS_CACHED_STRIKETHROUGH);
        lines = null;
        shape = null;
    }

    /***************************************************************************
     *                                                                         *
     *                            TextLayout API                               *
     *                                                                         *
     **************************************************************************/

    @Override
    public boolean setContent(TextSpan[] spans) {
        if (spans == null && this.spans == null) return false;
        if (spans != null && this.spans != null) {
            if (spans.length == this.spans.length) {
                int i = 0;
                while (i < spans.length) {
                    if (spans[i] != this.spans[i]) break;
                    i++;
                }
                if (i == spans.length) return false;
            }
        }

        reset();
        this.spans = spans;
        this.font = null;
        this.strike = null;
        this.text = null;   /* Initialized in getText() */
        this.cacheKey = null;
        return true;
    }

    @Override
    public boolean setContent(String text, Object font) {
        reset();
        this.spans = null;
        this.font = (PGFont)font;
        this.strike = ((PGFont)font).getStrike(IDENTITY);
        this.text = text.toCharArray();
        if (MAX_CACHE_SIZE > 0) {
            int length = text.length();
            if (0 < length && length <= MAX_STRING_SIZE) {
                cacheKey = text.hashCode() * strike.hashCode();
            }
        }
        return true;
    }

    @Override
    public boolean setDirection(int direction) {
        if ((flags & DIRECTION_MASK) == direction) return false;
        flags &= ~DIRECTION_MASK;
        flags |= (direction & DIRECTION_MASK);
        reset();
        return true;
    }

    @Override
    public boolean setBoundsType(int type) {
        if ((flags & BOUNDS_MASK) == type) return false;
        flags &= ~BOUNDS_MASK;
        flags |= (type & BOUNDS_MASK);
        reset();
        return true;
    }

    @Override
    public boolean setAlignment(int alignment) {
        int align = ALIGN_LEFT;
        switch (alignment) {
        case 0: align = ALIGN_LEFT; break;
        case 1: align = ALIGN_CENTER; break;
        case 2: align = ALIGN_RIGHT; break;
        case 3: align = ALIGN_JUSTIFY; break;
        }
        if ((flags & ALIGN_MASK) == align) return false;
        if (align == ALIGN_JUSTIFY || (flags & ALIGN_JUSTIFY) != 0) {
            reset();
        }
        flags &= ~ALIGN_MASK;
        flags |= align;
        relayout();
        return true;
    }

    @Override
    public boolean setWrapWidth(float newWidth) {
        if (Float.isInfinite(newWidth)) newWidth = 0;
        if (Float.isNaN(newWidth)) newWidth = 0;
        float oldWidth = this.wrapWidth;
        this.wrapWidth = Math.max(0, newWidth);

        boolean needsLayout = true;
        if (lines != null && oldWidth != 0 && newWidth != 0) {
            if ((flags & ALIGN_LEFT) != 0) {
                if (newWidth > oldWidth) {
                    /* If wrapping width is increasing and there is no
                     * wrapped lines then the text remains valid.
                     */
                    if ((flags & FLAGS_WRAPPED) == 0) {
                        needsLayout = false;
                    }
                } else {
                    /* If wrapping width is decreasing but it is still
                     * greater than the max line width then the text
                     * remains valid.
                     */
                    if (newWidth >= layoutWidth) {
                        needsLayout = false;
                    }
                }
            }
        }
        if (needsLayout) relayout();
        return needsLayout;
    }

    @Override
    public boolean setLineSpacing(float spacing) {
        if (this.spacing == spacing) return false;
        this.spacing = spacing;
        relayout();
        return true;
    }

    private void ensureLayout() {
        if (lines == null) {
            layout();
        }
    }

    @Override
    public com.sun.javafx.scene.text.TextLine[] getLines() {
        ensureLayout();
        return lines;
    }

    @Override
    public GlyphList[] getRuns() {
        ensureLayout();
        GlyphList[] result = new GlyphList[runCount];
        int count = 0;
        for (int i = 0; i < lines.length; i++) {
            GlyphList[] lineRuns = lines[i].getRuns();
            int length = lineRuns.length;
            System.arraycopy(lineRuns, 0, result, count, length);
            count += length;
        }
        return result;
    }

    @Override
    public BaseBounds getBounds() {
        ensureLayout();
        return logicalBounds;
    }

    @Override
    public BaseBounds getBounds(TextSpan filter, BaseBounds bounds) {
        ensureLayout();
        float left = Float.POSITIVE_INFINITY;
        float top = Float.POSITIVE_INFINITY;
        float right = Float.NEGATIVE_INFINITY;
        float bottom = Float.NEGATIVE_INFINITY;
        if (filter != null) {
            for (int i = 0; i < lines.length; i++) {
                TextLine line = lines[i];
                TextRun[] lineRuns = line.getRuns();
                for (int j = 0; j < lineRuns.length; j++) {
                    TextRun run = lineRuns[j];
                    TextSpan span = run.getTextSpan();
                    if (span != filter) continue;
                    Point2D location = run.getLocation();
                    float runLeft = location.x;
                    if (run.isLeftBearing()) {
                        runLeft += line.getLeftSideBearing();
                    }
                    float runRight = location.x + run.getWidth();
                    if (run.isRightBearing()) {
                        runRight += line.getRightSideBearing();
                    }
                    float runTop = location.y;
                    float runBottom = location.y + line.getBounds().getHeight() + spacing;
                    if (runLeft < left) left = runLeft;
                    if (runTop < top) top = runTop;
                    if (runRight > right) right = runRight;
                    if (runBottom > bottom) bottom = runBottom;
                }
            }
        } else {
            top = bottom = 0;
            for (int i = 0; i < lines.length; i++) {
                TextLine line = lines[i];
                RectBounds lineBounds = line.getBounds();
                float lineLeft = lineBounds.getMinX() + line.getLeftSideBearing();
                if (lineLeft < left) left = lineLeft;
                float lineRight = lineBounds.getMaxX() + line.getRightSideBearing();
                if (lineRight > right) right = lineRight;
                bottom += lineBounds.getHeight();
            }
            if (isMirrored()) {
                float width = getMirroringWidth();
                float bearing = left;
                left = width - right;
                right = width - bearing;
            }
        }
        return bounds.deriveWithNewBounds(left, top, 0, right, bottom, 0);
    }

    @Override
    public PathElement[] getCaretShape(int offset, boolean isLeading,
                                       float x, float y) {
        ensureLayout();
        int lineIndex = 0;
        int lineCount = getLineCount();
        while (lineIndex < lineCount - 1) {
            TextLine line = lines[lineIndex];
            int lineEnd = line.getStart() + line.getLength();
            if (lineEnd > offset) break;
            lineIndex++;
        }
        int sliptCaretOffset = -1;
        int level = 0;
        float lineX = 0, lineY = 0, lineHeight = 0;
        TextLine line = lines[lineIndex];
        TextRun[] runs = line.getRuns();
        int runCount = runs.length;
        int runIndex = -1;
        for (int i = 0; i < runCount; i++) {
            TextRun run = runs[i];
            int runStart = run.getStart();
            int runEnd = run.getEnd();
            if (runStart <= offset && offset < runEnd) {
                if (!run.isLinebreak()) {
                    runIndex = i;
                }
                break;
            }
        }
        if (runIndex != -1) {
            TextRun run = runs[runIndex];
            int runStart = run.getStart();
            Point2D location = run.getLocation();
            lineX = location.x + run.getXAtOffset(offset - runStart, isLeading);
            lineY = location.y;
            lineHeight = line.getBounds().getHeight();

            if (isLeading) {
                if (runIndex > 0 && offset == runStart) {
                    level = run.getLevel();
                    sliptCaretOffset = offset - 1;
                }
            } else {
                int runEnd = run.getEnd();
                if (runIndex + 1 < runs.length && offset + 1 == runEnd) {
                    level = run.getLevel();
                    sliptCaretOffset = offset + 1;
                }
            }
        } else {
            /* end of line (line break or offset>=charCount) */
            int maxOffset = 0;

            /* set run index to zero to handle empty line case (only break line) */
            runIndex = 0;
            for (int i = 0; i < runCount; i++) {
                TextRun run = runs[i];
                /*use the trailing edge of the last logical run*/
                if (run.getStart() >= maxOffset && !run.isLinebreak()) {
                    maxOffset = run.getStart();
                    runIndex = i;
                }
            }
            TextRun run = runs[runIndex];
            Point2D location = run.getLocation();
            lineX = location.x + (run.isLeftToRight() ? run.getWidth() : 0);
            lineY = location.y;
            lineHeight = line.getBounds().getHeight();
        }
        if (isMirrored()) {
            lineX = getMirroringWidth() - lineX;
        }
        lineX += x;
        lineY += y;
        if (sliptCaretOffset != -1) {
            for (int i = 0; i < runs.length; i++) {
                TextRun run = runs[i];
                int runStart = run.getStart();
                int runEnd = run.getEnd();
                if (runStart <= sliptCaretOffset && sliptCaretOffset < runEnd) {
                    if ((run.getLevel() & 1) != (level & 1)) {
                        Point2D location = run.getLocation();
                        float lineX2 = location.x;
                        if (isLeading) {
                            if ((level & 1) != 0) lineX2 += run.getWidth();
                        } else {
                            if ((level & 1) == 0) lineX2 += run.getWidth();
                        }
                        if (isMirrored()) {
                            lineX2 = getMirroringWidth() - lineX2;
                        }
                        lineX2 += x;
                        PathElement[] result = new PathElement[4];
                        result[0] = new MoveTo(lineX, lineY);
                        result[1] = new LineTo(lineX, lineY + lineHeight / 2);
                        result[2] = new MoveTo(lineX2, lineY + lineHeight / 2);
                        result[3] = new LineTo(lineX2, lineY + lineHeight);
                        return result;
                    }
                }
            }
        }
        PathElement[] result = new PathElement[2];
        result[0] = new MoveTo(lineX, lineY);
        result[1] = new LineTo(lineX, lineY + lineHeight);
        return result;
    }

    @Override
    public Hit getHitInfo(float x, float y) {
        int charIndex = -1;
        int insertionIndex = -1;
        boolean leading = false;

        ensureLayout();
        int lineIndex = getLineIndex(y);
        if (lineIndex >= getLineCount()) {
            charIndex = getCharCount();
            insertionIndex = charIndex + 1;
        } else {
            if (isMirrored()) {
                x = getMirroringWidth() - x;
            }
            TextLine line = lines[lineIndex];
            TextRun[] runs = line.getRuns();
            RectBounds bounds = line.getBounds();
            TextRun run = null;
            x -= bounds.getMinX();
            //TODO binary search
            for (int i = 0; i < runs.length; i++) {
                run = runs[i];
                if (x < run.getWidth()) break;
                if (i + 1 < runs.length) {
                    if (runs[i + 1].isLinebreak()) break;
                    x -= run.getWidth();
                }
            }
            if (run != null) {
                int[] trailing = new int[1];
                charIndex = run.getStart() + run.getOffsetAtX(x, trailing);
                leading = (trailing[0] == 0);

                insertionIndex = charIndex;
<<<<<<< HEAD
                if (getText() != null) {
=======
                if (getText() != null && insertionIndex < getText().length) {
>>>>>>> c20f6d0f
                    if (!leading) {
                        BreakIterator charIterator = BreakIterator.getCharacterInstance();
                        charIterator.setText(new String(getText()));
                        int next = charIterator.following(insertionIndex);
                        if (next == BreakIterator.DONE) {
                            insertionIndex += 1;
                        } else {
                            insertionIndex = next;
                        }
                    }
                } else if (!leading) {
                    insertionIndex += 1;
                }
            } else {
                //empty line, set to line break leading
                charIndex = line.getStart();
                leading = true;
                insertionIndex = charIndex;
            }
        }
        return new Hit(charIndex, insertionIndex, leading);
    }

    @Override
    public PathElement[] getRange(int start, int end, int type,
                                  float x, float y) {
        ensureLayout();
        int lineCount = getLineCount();
        ArrayList<PathElement> result = new ArrayList<>();
        float lineY = 0;

        for  (int lineIndex = 0; lineIndex < lineCount; lineIndex++) {
            TextLine line = lines[lineIndex];
            RectBounds lineBounds = line.getBounds();
            int lineStart = line.getStart();
            if (lineStart >= end) break;
            int lineEnd = lineStart + line.getLength();
            if (start > lineEnd) {
                lineY += lineBounds.getHeight() + spacing;
                continue;
            }

            /* The list of runs in the line is visually ordered.
             * Thus, finding the run that includes the selection end offset
             * does not mean that all selected runs have being visited.
             * Instead, this implementation first computes the number of selected
             * characters in the current line, then iterates over the runs consuming
             * selected characters till all of them are found.
             */
            TextRun[] runs = line.getRuns();
            int count = Math.min(lineEnd, end) - Math.max(lineStart, start);
            int runIndex = 0;
            float left = -1;
            float right = -1;
            float lineX = lineBounds.getMinX();
            while (count > 0 && runIndex < runs.length) {
                TextRun run = runs[runIndex];
                int runStart = run.getStart();
                int runEnd = run.getEnd();
                float runWidth = run.getWidth();
                int clmapStart = Math.max(runStart, Math.min(start, runEnd));
                int clampEnd = Math.max(runStart, Math.min(end, runEnd));
                int runCount = clampEnd - clmapStart;
                if (runCount != 0) {
                    boolean ltr = run.isLeftToRight();
                    float runLeft;
                    if (runStart > start) {
                        runLeft = ltr ? lineX : lineX + runWidth;
                    } else {
                        runLeft = lineX + run.getXAtOffset(start - runStart, true);
                    }
                    float runRight;
                    if (runEnd < end) {
                        runRight = ltr ? lineX + runWidth : lineX;
                    } else {
                        runRight = lineX + run.getXAtOffset(end - runStart, true);
                    }
                    if (runLeft > runRight) {
                        float tmp = runLeft;
                        runLeft = runRight;
                        runRight = tmp;
                    }
                    count -= runCount;
                    float top = 0, bottom = 0;
                    switch (type) {
                    case TYPE_TEXT:
                        top = lineY;
                        bottom = lineY + lineBounds.getHeight();
                        break;
                    case TYPE_UNDERLINE:
                    case TYPE_STRIKETHROUGH:
                        FontStrike fontStrike = null;
                        if (spans != null) {
                            TextSpan span = run.getTextSpan();
                            PGFont font = (PGFont)span.getFont();
                            if (font == null) break;
                            fontStrike = font.getStrike(IDENTITY);
                        } else {
                            fontStrike = strike;
                        }
                        top = lineY - run.getAscent();
                        Metrics metrics = fontStrike.getMetrics();
                        if (type == TYPE_UNDERLINE) {
                            top += metrics.getUnderLineOffset();
                            bottom = top + metrics.getUnderLineThickness();
                        } else {
                            top += metrics.getStrikethroughOffset();
                            bottom = top + metrics.getStrikethroughThickness();
                        }
                        break;
                    }

                    /* Merge continuous rectangles */
                    if (runLeft != right) {
                        if (left != -1 && right != -1) {
                            float l = left, r = right;
                            if (isMirrored()) {
                                float width = getMirroringWidth();
                                l = width - l;
                                r = width - r;
                            }
                            result.add(new MoveTo(x + l,  y + top));
                            result.add(new LineTo(x + r, y + top));
                            result.add(new LineTo(x + r, y + bottom));
                            result.add(new LineTo(x + l,  y + bottom));
                            result.add(new LineTo(x + l,  y + top));
                        }
                        left = runLeft;
                        right = runRight;
                    }
                    right = runRight;
                    if (count == 0) {
                        float l = left, r = right;
                        if (isMirrored()) {
                            float width = getMirroringWidth();
                            l = width - l;
                            r = width - r;
                        }
                        result.add(new MoveTo(x + l,  y + top));
                        result.add(new LineTo(x + r, y + top));
                        result.add(new LineTo(x + r, y + bottom));
                        result.add(new LineTo(x + l,  y + bottom));
                        result.add(new LineTo(x + l,  y + top));
                    }
                }
                lineX += runWidth;
                runIndex++;
            }
            lineY += lineBounds.getHeight() + spacing;
        }
        return result.toArray(new PathElement[result.size()]);
    }

    @Override
    public Shape getShape(int type, TextSpan filter) {
        ensureLayout();
        boolean text = (type & TYPE_TEXT) != 0;
        boolean underline = (type & TYPE_UNDERLINE) != 0;
        boolean strikethrough = (type & TYPE_STRIKETHROUGH) != 0;
        boolean baselineType = (type & TYPE_BASELINE) != 0;
        if (shape != null && text && !underline && !strikethrough && baselineType) {
            return shape;
        }

        Path2D outline = new Path2D();
        BaseTransform tx = new Translate2D(0, 0);
        /* Return a shape relative to the baseline of the first line so
         * it can be used for layout */
        float firstBaseline = 0;
        if (baselineType) {
            firstBaseline = -lines[0].getBounds().getMinY();
        }
        for (int i = 0; i < lines.length; i++) {
            TextLine line = lines[i];
            TextRun[] runs = line.getRuns();
            RectBounds bounds = line.getBounds();
            float baseline = -bounds.getMinY();
            for (int j = 0; j < runs.length; j++) {
                TextRun run = runs[j];
                FontStrike fontStrike = null;
                if (spans != null) {
                    TextSpan span = run.getTextSpan();
                    if (filter != null && span != filter) continue;
                    PGFont font = (PGFont)span.getFont();

                    /* skip embedded runs */
                    if (font == null) continue;
                    fontStrike = font.getStrike(IDENTITY);
                } else {
                    fontStrike = strike;
                }
                Point2D location = run.getLocation();
                float runX = location.x;
                float runY = location.y + baseline - firstBaseline;
                Metrics metrics = null;
                if (underline || strikethrough) {
                    metrics = fontStrike.getMetrics();
                }
                if (underline) {
                    RoundRectangle2D rect = new RoundRectangle2D();
                    rect.x = runX;
                    rect.y = runY + metrics.getUnderLineOffset();
                    rect.width = run.getWidth();
                    rect.height = metrics.getUnderLineThickness();
                    outline.append(rect, false);
                }
                if (strikethrough) {
                    RoundRectangle2D rect = new RoundRectangle2D();
                    rect.x = runX;
                    rect.y = runY + metrics.getStrikethroughOffset();
                    rect.width = run.getWidth();
                    rect.height = metrics.getStrikethroughThickness();
                    outline.append(rect, false);
                }
                if (text && run.getGlyphCount() > 0) {
                    tx.restoreTransform(1, 0, 0, 1, runX, runY);
                    Path2D path = (Path2D)fontStrike.getOutline(run, tx);
                    outline.append(path, false);
                }
            }
        }

        if (text && !underline && !strikethrough) {
            shape = outline;
        }
        return outline;
    }

    @Override
    public boolean setTabSize(int spaces) {
        if (spaces < 1) {
            spaces = 1;
        }
        if (tabSize != spaces) {
            tabSize = spaces;
            relayout();
            return true;
        }
        return false;
    }

    /***************************************************************************
     *                                                                         *
     *                     Text Layout Implementation                          *
     *                                                                         *
     **************************************************************************/

    private int getLineIndex(float y) {
        int index = 0;
        float bottom = 0;
        int lineCount = getLineCount();
        while (index < lineCount) {
            bottom += lines[index].getBounds().getHeight() + spacing;
            if (index + 1 == lineCount) bottom -= lines[index].getLeading();
            if (bottom > y) break;
            index++;
        }
        return index;
    }

    private boolean copyCache() {
        int align = flags & ALIGN_MASK;
        int boundsType = flags & BOUNDS_MASK;
        /* Caching for boundsType == Center, bias towards  Modena */
        return wrapWidth != 0 || align != ALIGN_LEFT || boundsType == 0 || isMirrored();
    }

    private void initCache() {
        if (cacheKey != null) {
            if (layoutCache == null) {
                LayoutCache cache = stringCache.get(cacheKey);
                if (cache != null && cache.font.equals(font) && Arrays.equals(cache.text, text)) {
                    layoutCache = cache;
                    runs = cache.runs;
                    runCount = cache.runCount;
                    flags |= cache.analysis;
                }
            }
            if (layoutCache != null) {
                if (copyCache()) {
                    /* This instance has some property that requires it to
                     * build its own lines (i.e. wrapping width). Thus, only use
                     * the runs from the cache (and it needs to make a copy
                     * before using it as they will be modified).
                     * Note: the copy of the elements in the array happens in
                     * reuseRuns().
                     */
                    if (layoutCache.runs == runs) {
                        runs = new TextRun[runCount];
                        System.arraycopy(layoutCache.runs, 0, runs, 0, runCount);
                    }
                } else {
                    if (layoutCache.lines != null) {
                        runs = layoutCache.runs;
                        runCount = layoutCache.runCount;
                        flags |= layoutCache.analysis;
                        lines = layoutCache.lines;
                        layoutWidth = layoutCache.layoutWidth;
                        layoutHeight = layoutCache.layoutHeight;
                        float ascent = lines[0].getBounds().getMinY();
                        logicalBounds = logicalBounds.deriveWithNewBounds(0, ascent, 0,
                                layoutWidth, layoutHeight + ascent, 0);
                    }
                }
            }
        }
    }

    private int getLineCount() {
        return lines.length;
    }

    private int getCharCount() {
        if (text != null) return text.length;
        int count = 0;
        for (int i = 0; i < lines.length; i++) {
            count += lines[i].getLength();
        }
        return count;
    }

    public TextSpan[] getTextSpans() {
        return spans;
    }

    public PGFont getFont() {
        return font;
    }

    public int getDirection() {
        if ((flags & DIRECTION_LTR) != 0) {
            return Bidi.DIRECTION_LEFT_TO_RIGHT;
        }
        if ((flags & DIRECTION_RTL) != 0) {
            return Bidi.DIRECTION_RIGHT_TO_LEFT;
        }
        if ((flags & DIRECTION_DEFAULT_LTR) != 0) {
            return Bidi.DIRECTION_DEFAULT_LEFT_TO_RIGHT;
        }
        if ((flags & DIRECTION_DEFAULT_RTL) != 0) {
            return Bidi.DIRECTION_DEFAULT_RIGHT_TO_LEFT;
        }
        return Bidi.DIRECTION_DEFAULT_LEFT_TO_RIGHT;
    }

    public void addTextRun(TextRun run) {
        if (runCount + 1 > runs.length) {
            TextRun[] newRuns = new TextRun[runs.length + 64];
            System.arraycopy(runs, 0, newRuns, 0, runs.length);
            runs = newRuns;
        }
        runs[runCount++] = run;
    }

    private void buildRuns(char[] chars) {
        runCount = 0;
        if (runs == null) {
            int count = Math.max(4, Math.min(chars.length / 16, 16));
            runs = new TextRun[count];
        }
        GlyphLayout layout = GlyphLayout.getInstance();
        flags = layout.breakRuns(this, chars, flags);
        layout.dispose();
        for (int j = runCount; j < runs.length; j++) {
            runs[j] = null;
        }
    }

    private void shape(TextRun run, char[] chars, GlyphLayout layout) {
        FontStrike strike;
        PGFont font;
        if (spans != null) {
            if (spans.length == 0) return;
            TextSpan span = run.getTextSpan();
            font = (PGFont)span.getFont();
            if (font == null) {
                RectBounds bounds = span.getBounds();
                run.setEmbedded(bounds, span.getText().length());
                return;
            }
            strike = font.getStrike(IDENTITY);
        } else {
            font = this.font;
            strike = this.strike;
        }

        /* init metrics for line breaks for empty lines */
        if (run.getAscent() == 0) {
            Metrics m = strike.getMetrics();

            /* The implementation of the center layoutBounds mode is to assure the
             * layout has the same number of pixels above and bellow the cap
             * height.
             */
            if ((flags & BOUNDS_MASK) == BOUNDS_CENTER) {
                float ascent = m.getAscent();
                /* Segoe UI has a very large internal leading area, applying the
                 * center layoutBounds heuristics on it would result in several pixels
                 * being added to the descent. The final results would be
                 * overly large and visually unappealing. The fix is to reduce
                 * the ascent before applying the algorithm. */
                if (font.getFamilyName().equals("Segoe UI")) {
                    ascent *= 0.80;
                }
                ascent = (int)(ascent-0.75);
                float descent = (int)(m.getDescent()+0.75);
                float leading = (int)(m.getLineGap()+0.75);
                float capHeight = (int)(m.getCapHeight()+0.75);
                float topPadding = -ascent - capHeight;
                if (topPadding > descent) {
                    descent = topPadding;
                } else {
                    ascent += (topPadding - descent);
                }
                run.setMetrics(ascent, descent, leading);
            } else {
                run.setMetrics(m.getAscent(), m.getDescent(), m.getLineGap());
            }
        }

        if (run.isTab()) return;
        if (run.isLinebreak()) return;
        if (run.getGlyphCount() > 0) return;
        if (run.isComplex()) {
            /* Use GlyphLayout to shape complex text */
            layout.layout(run, font, strike, chars);
        } else {
            FontResource fr = strike.getFontResource();
            int start = run.getStart();
            int length = run.getLength();

            /* No glyph layout required */
            if (layoutCache == null) {
                float fontSize = strike.getSize();
                CharToGlyphMapper mapper  = fr.getGlyphMapper();

                /* The text contains complex and non-complex runs */
                int[] glyphs = new int[length];
                mapper.charsToGlyphs(start, length, chars, glyphs);
                float[] positions = new float[(length + 1) << 1];
                float xadvance = 0;
                for (int i = 0; i < length; i++) {
                    float width = fr.getAdvance(glyphs[i], fontSize);
                    positions[i<<1] = xadvance;
                    //yadvance always zero
                    xadvance += width;
                }
                positions[length<<1] = xadvance;
                run.shape(length, glyphs, positions, null);
            } else {

                /* The text only contains non-complex runs, all the glyphs and
                 * advances are stored in the shapeCache */
                if (!layoutCache.valid) {
                    float fontSize = strike.getSize();
                    CharToGlyphMapper mapper  = fr.getGlyphMapper();
                    mapper.charsToGlyphs(start, length, chars, layoutCache.glyphs, start);
                    int end = start + length;
                    float width = 0;
                    for (int i = start; i < end; i++) {
                        float adv = fr.getAdvance(layoutCache.glyphs[i], fontSize);
                        layoutCache.advances[i] = adv;
                        width += adv;
                    }
                    run.setWidth(width);
                }
                run.shape(length, layoutCache.glyphs, layoutCache.advances);
            }
        }
    }

    private TextLine createLine(int start, int end, int startOffset) {
        int count = end - start + 1;
        TextRun[] lineRuns = new TextRun[count];
        if (start < runCount) {
            System.arraycopy(runs, start, lineRuns, 0, count);
        }

        /* Recompute line width, height, and length (wrapping) */
        float width = 0, ascent = 0, descent = 0, leading = 0;
        int length = 0;
        for (int i = 0; i < lineRuns.length; i++) {
            TextRun run = lineRuns[i];
            width += run.getWidth();
            ascent = Math.min(ascent, run.getAscent());
            descent = Math.max(descent, run.getDescent());
            leading = Math.max(leading, run.getLeading());
            length += run.getLength();
        }
        if (width > layoutWidth) layoutWidth = width;
        return new TextLine(startOffset, length, lineRuns,
                            width, ascent, descent, leading);
    }

    private void reorderLine(TextLine line) {
        TextRun[] runs = line.getRuns();
        int length = runs.length;
        if (length > 0 && runs[length - 1].isLinebreak()) {
            length--;
        }
        if (length < 2) return;
        byte[] levels = new byte[length];
        for (int i = 0; i < length; i++) {
            levels[i] = runs[i].getLevel();
        }
        Bidi.reorderVisually(levels, 0, runs, 0, length);
    }

    private char[] getText() {
        if (text == null) {
            int count = 0;
            for (int i = 0; i < spans.length; i++) {
                count += spans[i].getText().length();
            }
            text = new char[count];
            int offset = 0;
            for (int i = 0; i < spans.length; i++) {
                String string = spans[i].getText();
                int length = string.length();
                string.getChars(0, length, text, offset);
                offset += length;
            }
        }
        return text;
    }

    private boolean isSimpleLayout() {
        int textAlignment = flags & ALIGN_MASK;
        boolean justify = wrapWidth > 0 && textAlignment == ALIGN_JUSTIFY;
        int mask = FLAGS_HAS_BIDI | FLAGS_HAS_COMPLEX;
        return (flags & mask) == 0 && !justify;
    }

    private boolean isMirrored() {
        boolean mirrored = false;
        switch (flags & DIRECTION_MASK) {
        case DIRECTION_RTL: mirrored = true; break;
        case DIRECTION_LTR: mirrored = false; break;
        case DIRECTION_DEFAULT_LTR:
        case DIRECTION_DEFAULT_RTL:
            mirrored = (flags & FLAGS_RTL_BASE) != 0;
        }
        return mirrored;
    }

    private float getMirroringWidth() {
        /* The text node in the scene layer is mirrored based on
         * result of computeLayoutBounds. The coordinate translation
         * in text layout has to be based on the same width.
         */
        return wrapWidth != 0 ? wrapWidth : layoutWidth;
    }

    private void reuseRuns() {
        /* The runs list is always accessed by the same thread (as TextLayout
         * is not thread safe) thus it can be modified at any time, but the
         * elements inside of the list are shared among threads and cannot be
         * modified. Each reused element has to be cloned.*/
        runCount = 0;
        int index = 0;
        while (index < runs.length) {
            TextRun run = runs[index];
            if (run == null) break;
            runs[index] = null;
            index++;
            runs[runCount++] = run = run.unwrap();

            if (run.isSplit()) {
                run.merge(null); /* unmark split */
                while (index < runs.length) {
                    TextRun nextRun = runs[index];
                    if (nextRun == null) break;
                    run.merge(nextRun);
                    runs[index] = null;
                    index++;
                    if (nextRun.isSplitLast()) break;
                }
            }
        }
    }

    private float getTabAdvance() {
        float spaceAdvance = 0;
        if (spans != null) {
            /* Rich text case - use the first font (for now) */
            for (int i = 0; i < spans.length; i++) {
                TextSpan span = spans[i];
                PGFont font = (PGFont)span.getFont();
                if (font != null) {
                    FontStrike strike = font.getStrike(IDENTITY);
                    spaceAdvance = strike.getCharAdvance(' ');
                    break;
                }
            }
        } else {
            spaceAdvance = strike.getCharAdvance(' ');
        }
        return tabSize * spaceAdvance;
    }

    private void layout() {
        /* Try the cache */
        initCache();

        /* Whole layout retrieved from the cache */
        if (lines != null) return;
        char[] chars = getText();

        /* runs and runCount are set in reuseRuns or buildRuns */
        if ((flags & FLAGS_ANALYSIS_VALID) != 0 && isSimpleLayout()) {
            reuseRuns();
        } else {
            buildRuns(chars);
        }

        GlyphLayout layout = null;
        if ((flags & (FLAGS_HAS_COMPLEX)) != 0) {
            layout = GlyphLayout.getInstance();
        }

        float tabAdvance = 0;
        if ((flags & FLAGS_HAS_TABS) != 0) {
            tabAdvance = getTabAdvance();
        }

        BreakIterator boundary = null;
        if (wrapWidth > 0) {
            if ((flags & (FLAGS_HAS_COMPLEX | FLAGS_HAS_CJK)) != 0) {
                boundary = BreakIterator.getLineInstance();
                boundary.setText(new CharArrayIterator(chars));
            }
        }
        int textAlignment = flags & ALIGN_MASK;

        /* Optimize simple case: reuse the glyphs and advances as long as the
         * text and font are the same.
         * The simple case is no bidi, no complex, no justify, no features.
         */

        if (isSimpleLayout()) {
            if (layoutCache == null) {
                layoutCache = new LayoutCache();
                layoutCache.glyphs = new int[chars.length];
                layoutCache.advances = new float[chars.length];
            }
        } else {
            layoutCache = null;
        }

        float lineWidth = 0;
        int startIndex = 0;
        int startOffset = 0;
        ArrayList<TextLine> linesList = new ArrayList<>();
        for (int i = 0; i < runCount; i++) {
            TextRun run = runs[i];
            shape(run, chars, layout);
            if (run.isTab()) {
                float tabStop = ((int)(lineWidth / tabAdvance) +1) * tabAdvance;
                run.setWidth(tabStop - lineWidth);
            }

            float runWidth = run.getWidth();
            if (wrapWidth > 0 && lineWidth + runWidth > wrapWidth && !run.isLinebreak()) {

                /* Find offset of the first character that does not fit on the line */
                int hitOffset = run.getStart() + run.getWrapIndex(wrapWidth - lineWidth);

                /* Only keep whitespaces (not tabs) in the current run to avoid
                 * dealing with unshaped runs.
                 */
                int offset = hitOffset;
                int runEnd = run.getEnd();
                while (offset + 1 < runEnd && chars[offset] == ' ') {
                    offset++;
                    /* Preserve behaviour: only keep one white space in the line
                     * before wrapping. Needed API to allow change.
                     */
                    break;
                }

                /* Find the break opportunity */
                int breakOffset = offset;
                if (boundary != null) {
                    /* Use Java BreakIterator when complex script are present */
                    breakOffset = boundary.isBoundary(offset) || chars[offset] == '\t' ? offset : boundary.preceding(offset);
                } else {
                    /* Simple break strategy for latin text (Performance) */
                    boolean currentChar = Character.isWhitespace(chars[breakOffset]);
                    while (breakOffset > startOffset) {
                        boolean previousChar = Character.isWhitespace(chars[breakOffset - 1]);
                        if (!currentChar && previousChar) break;
                        currentChar = previousChar;
                        breakOffset--;
                    }
                }

                /* Never break before the line start offset */
                if (breakOffset < startOffset) breakOffset = startOffset;

                /* Find the run that contains the break offset */
                int breakRunIndex = startIndex;
                TextRun breakRun = null;
                while (breakRunIndex < runCount) {
                    breakRun = runs[breakRunIndex];
                    if (breakRun.getEnd() > breakOffset) break;
                    breakRunIndex++;
                }

                /* No line breaks  between hit offset and line start offset.
                 * Try character wrapping mode at the hit offset.
                 */
                if (breakOffset == startOffset) {
                    breakRun = run;
                    breakRunIndex = i;
                    breakOffset = hitOffset;
                }

                int breakOffsetInRun = breakOffset - breakRun.getStart();
                /* Wrap the entire run to the next (only if it is not the first
                 * run of the line).
                 */
                if (breakOffsetInRun == 0 && breakRunIndex != startIndex) {
                    i = breakRunIndex - 1;
                } else {
                    i = breakRunIndex;

                    /* The break offset is at the first offset of the first run of the line.
                     * This happens when the wrap width is smaller than the width require
                     * to show the first character for the line.
                     */
                    if (breakOffsetInRun == 0) {
                        breakOffsetInRun++;
                    }
                    if (breakOffsetInRun < breakRun.getLength()) {
                        if (runCount >= runs.length) {
                            TextRun[] newRuns = new TextRun[runs.length + 64];
                            System.arraycopy(runs, 0, newRuns, 0, i + 1);
                            System.arraycopy(runs, i + 1, newRuns, i + 2, runs.length - i - 1);
                            runs = newRuns;
                        } else {
                            System.arraycopy(runs, i + 1, runs, i + 2, runCount - i - 1);
                        }
                        runs[i + 1] = breakRun.split(breakOffsetInRun);
                        if (breakRun.isComplex()) {
                            shape(breakRun, chars, layout);
                        }
                        runCount++;
                    }
                }

                /* No point marking the last run of a line a softbreak */
                if (i + 1 < runCount && !runs[i + 1].isLinebreak()) {
                    run = runs[i];
                    run.setSoftbreak();
                    flags |= FLAGS_WRAPPED;

                    // Tabs should preserve width

                    /*
                     * Due to contextual forms (arabic) it is possible this line
                     * is still too big since the splitting of the arabic run
                     * changes the shape of boundary glyphs. For now the
                     * implementation has opted to have the appropriate
                     * initial/final shapes and allow those glyphs to
                     * potentially overlap the wrapping width, rather than use
                     * the medial form within the wrappingWidth. A better place
                     * to solve this would be TextRun#getWrapIndex - but its TBD
                     * there too.
                     */
                }
            }

            lineWidth += runWidth;
            if (run.isBreak()) {
                TextLine line = createLine(startIndex, i, startOffset);
                linesList.add(line);
                startIndex = i + 1;
                startOffset += line.getLength();
                lineWidth = 0;
            }
        }
        if (layout != null) layout.dispose();

        linesList.add(createLine(startIndex, runCount - 1, startOffset));
        lines = new TextLine[linesList.size()];
        linesList.toArray(lines);

        float fullWidth = Math.max(wrapWidth, layoutWidth);
        float lineY = 0;
        float align;
        if (isMirrored()) {
            align = 1; /* Left and Justify */
            if (textAlignment == ALIGN_RIGHT) align = 0;
        } else {
            align = 0; /* Left and Justify */
            if (textAlignment == ALIGN_RIGHT) align = 1;
        }
        if (textAlignment == ALIGN_CENTER) align = 0.5f;
        for (int i = 0; i < lines.length; i++) {
            TextLine line = lines[i];
            int lineStart = line.getStart();
            RectBounds bounds = line.getBounds();

            /* Center and right alignment */
            float lineX = (fullWidth - bounds.getWidth()) * align;
            line.setAlignment(lineX);

            /* Justify */
            boolean justify = wrapWidth > 0 && textAlignment == ALIGN_JUSTIFY;
            if (justify) {
                TextRun[] lineRuns = line.getRuns();
                int lineRunCount = lineRuns.length;
                if (lineRunCount > 0 && lineRuns[lineRunCount - 1].isSoftbreak()) {
                    /* count white spaces but skipping trailings whitespaces */
                    int lineEnd = lineStart + line.getLength();
                    int wsCount = 0;
                    boolean hitChar = false;
                    for (int j = lineEnd - 1; j >= lineStart; j--) {
                        if (!hitChar && chars[j] != ' ') hitChar = true;
                        if (hitChar && chars[j] == ' ') wsCount++;
                    }
                    if (wsCount != 0) {
                        float inc = (fullWidth - bounds.getWidth()) / wsCount;
                        done:
                        for (int j = 0; j < lineRunCount; j++) {
                            TextRun textRun = lineRuns[j];
                            int runStart = textRun.getStart();
                            int runEnd = textRun.getEnd();
                            for (int k = runStart; k < runEnd; k++) {
                                // TODO kashidas
                                if (chars[k] == ' ') {
                                    textRun.justify(k - runStart, inc);
                                    if (--wsCount == 0) break done;
                                }
                            }
                        }
                        lineX = 0;
                        line.setAlignment(lineX);
                        line.setWidth(fullWidth);
                    }
                }
            }

            if ((flags & FLAGS_HAS_BIDI) != 0) {
                reorderLine(line);
            }

            computeSideBearings(line);

            /* Set run location */
            float runX = lineX;
            TextRun[] lineRuns = line.getRuns();
            for (int j = 0; j < lineRuns.length; j++) {
                TextRun run = lineRuns[j];
                run.setLocation(runX, lineY);
                run.setLine(line);
                runX += run.getWidth();
            }
            if (i + 1 < lines.length) {
                lineY = Math.max(lineY, lineY + bounds.getHeight() + spacing);
            } else {
                lineY += (bounds.getHeight() - line.getLeading());
            }
        }
        float ascent = lines[0].getBounds().getMinY();
        layoutHeight = lineY;
        logicalBounds = logicalBounds.deriveWithNewBounds(0, ascent, 0, layoutWidth,
                                            layoutHeight + ascent, 0);


        if (layoutCache != null) {
            if (cacheKey != null && !layoutCache.valid && !copyCache()) {
                /* After layoutCache is added to the stringCache it can be
                 * accessed by multiple threads. All the data in it must
                 * be immutable. See copyCache() for the cases where the entire
                 * layout is immutable.
                 */
                layoutCache.font = font;
                layoutCache.text = text;
                layoutCache.runs = runs;
                layoutCache.runCount = runCount;
                layoutCache.lines = lines;
                layoutCache.layoutWidth = layoutWidth;
                layoutCache.layoutHeight = layoutHeight;
                layoutCache.analysis = flags & ANALYSIS_MASK;
                synchronized (CACHE_SIZE_LOCK) {
                    int charCount = chars.length;
                    if (cacheSize + charCount > MAX_CACHE_SIZE) {
                        stringCache.clear();
                        cacheSize = 0;
                    }
                    stringCache.put(cacheKey, layoutCache);
                    cacheSize += charCount;
                }
            }
            layoutCache.valid = true;
        }
    }

    @Override
    public BaseBounds getVisualBounds(int type) {
        ensureLayout();

        /* Not defined for rich text */
        if (strike == null) {
            return null;
        }

        boolean underline = (type & TYPE_UNDERLINE) != 0;
        boolean hasUnderline = (flags & FLAGS_CACHED_UNDERLINE) != 0;
        boolean strikethrough = (type & TYPE_STRIKETHROUGH) != 0;
        boolean hasStrikethrough = (flags & FLAGS_CACHED_STRIKETHROUGH) != 0;
        if (visualBounds != null && underline == hasUnderline
                && strikethrough == hasStrikethrough) {
            /* Return last cached value */
            return visualBounds;
        }

        flags &= ~(FLAGS_CACHED_STRIKETHROUGH | FLAGS_CACHED_UNDERLINE);
        if (underline) flags |= FLAGS_CACHED_UNDERLINE;
        if (strikethrough) flags |= FLAGS_CACHED_STRIKETHROUGH;
        visualBounds = new RectBounds();

        float xMin = Float.POSITIVE_INFINITY;
        float yMin = Float.POSITIVE_INFINITY;
        float xMax = Float.NEGATIVE_INFINITY;
        float yMax = Float.NEGATIVE_INFINITY;
        float bounds[] = new float[4];
        FontResource fr = strike.getFontResource();
        Metrics metrics = strike.getMetrics();
        float size = strike.getSize();
        for (int i = 0; i < lines.length; i++) {
            TextLine line = lines[i];
            TextRun[] runs = line.getRuns();
            for (int j = 0; j < runs.length; j++) {
                TextRun run = runs[j];
                Point2D pt = run.getLocation();
                if (run.isLinebreak()) continue;
                int glyphCount = run.getGlyphCount();
                for (int gi = 0; gi < glyphCount; gi++) {
                    int gc = run.getGlyphCode(gi);
                    if (gc != CharToGlyphMapper.INVISIBLE_GLYPH_ID) {
                        fr.getGlyphBoundingBox(run.getGlyphCode(gi), size, bounds);
                        if (bounds[X_MIN_INDEX] != bounds[X_MAX_INDEX]) {
                            float glyphX = pt.x + run.getPosX(gi);
                            float glyphY = pt.y + run.getPosY(gi);
                            float glyphMinX = glyphX + bounds[X_MIN_INDEX];
                            float glyphMinY = glyphY - bounds[Y_MAX_INDEX];
                            float glyphMaxX = glyphX + bounds[X_MAX_INDEX];
                            float glyphMaxY = glyphY - bounds[Y_MIN_INDEX];
                            if (glyphMinX < xMin) xMin = glyphMinX;
                            if (glyphMinY < yMin) yMin = glyphMinY;
                            if (glyphMaxX > xMax) xMax = glyphMaxX;
                            if (glyphMaxY > yMax) yMax = glyphMaxY;
                        }
                    }
                }
                if (underline) {
                    float underlineMinX = pt.x;
                    float underlineMinY = pt.y + metrics.getUnderLineOffset();
                    float underlineMaxX = underlineMinX + run.getWidth();
                    float underlineMaxY = underlineMinY + metrics.getUnderLineThickness();
                    if (underlineMinX < xMin) xMin = underlineMinX;
                    if (underlineMinY < yMin) yMin = underlineMinY;
                    if (underlineMaxX > xMax) xMax = underlineMaxX;
                    if (underlineMaxY > yMax) yMax = underlineMaxY;
                }
                if (strikethrough) {
                    float strikethroughMinX = pt.x;
                    float strikethroughMinY = pt.y + metrics.getStrikethroughOffset();
                    float strikethroughMaxX = strikethroughMinX + run.getWidth();
                    float strikethroughMaxY = strikethroughMinY + metrics.getStrikethroughThickness();
                    if (strikethroughMinX < xMin) xMin = strikethroughMinX;
                    if (strikethroughMinY < yMin) yMin = strikethroughMinY;
                    if (strikethroughMaxX > xMax) xMax = strikethroughMaxX;
                    if (strikethroughMaxY > yMax) yMax = strikethroughMaxY;
                }
            }
        }

        if (xMin < xMax && yMin < yMax) {
            visualBounds.setBounds(xMin, yMin, xMax, yMax);
        }
        return visualBounds;
    }

    private void computeSideBearings(TextLine line) {
        TextRun[] runs = line.getRuns();
        if (runs.length == 0) return;
        float bounds[] = new float[4];
        FontResource defaultFontResource = null;
        float size = 0;
        if (strike != null) {
            defaultFontResource = strike.getFontResource();
            size = strike.getSize();
        }

        /* The line lsb is the lsb of the first visual character in the line */
        float lsb = 0;
        float width = 0;
        lsbdone:
        for (int i = 0; i < runs.length; i++) {
            TextRun run = runs[i];
            int glyphCount = run.getGlyphCount();
            for (int gi = 0; gi < glyphCount; gi++) {
                float advance = run.getAdvance(gi);
                /* Skip any leading zero-width glyphs in the line */
                if (advance != 0) {
                    int gc = run.getGlyphCode(gi);
                    /* Skip any leading invisible glyphs in the line */
                    if (gc != CharToGlyphMapper.INVISIBLE_GLYPH_ID) {
                        FontResource fr = defaultFontResource;
                        if (fr == null) {
                            TextSpan span = run.getTextSpan();
                            PGFont font = (PGFont)span.getFont();
                            /* No need to check font != null (run.glyphCount > 0)  */
                            size = font.getSize();
                            fr = font.getFontResource();
                        }
                        fr.getGlyphBoundingBox(gc, size, bounds);
                        float glyphLsb = bounds[X_MIN_INDEX];
                        lsb = Math.min(0, glyphLsb + width);
                        run.setLeftBearing();
                        break lsbdone;
                    }
                }
                width += advance;
            }
            // tabs
            if (glyphCount == 0) {
                width += run.getWidth();
            }
        }

        /* The line rsb is the rsb of the last visual character in the line */
        float rsb = 0;
        width = 0;
        rsbdone:
        for (int i = runs.length - 1; i >= 0 ; i--) {
            TextRun run = runs[i];
            int glyphCount = run.getGlyphCount();
            for (int gi = glyphCount - 1; gi >= 0; gi--) {
                float advance = run.getAdvance(gi);
                /* Skip any trailing zero-width glyphs in the line */
                if (advance != 0) {
                    int gc = run.getGlyphCode(gi);
                    /* Skip any trailing invisible glyphs in the line */
                    if (gc != CharToGlyphMapper.INVISIBLE_GLYPH_ID) {
                        FontResource fr = defaultFontResource;
                        if (fr == null) {
                            TextSpan span = run.getTextSpan();
                            PGFont font = (PGFont)span.getFont();
                            /* No need to check font != null (run.glyphCount > 0)  */
                            size = font.getSize();
                            fr = font.getFontResource();
                        }
                        fr.getGlyphBoundingBox(gc, size, bounds);
                        float glyphRsb = bounds[X_MAX_INDEX] - advance;
                        rsb = Math.max(0, glyphRsb - width);
                        run.setRightBearing();
                        break rsbdone;
                    }
                }
                width += advance;
            }
            // tabs
            if (glyphCount == 0) {
                width += run.getWidth();
            }
        }
        line.setSideBearings(lsb, rsb);
    }
}<|MERGE_RESOLUTION|>--- conflicted
+++ resolved
@@ -454,11 +454,7 @@
                 leading = (trailing[0] == 0);
 
                 insertionIndex = charIndex;
-<<<<<<< HEAD
-                if (getText() != null) {
-=======
                 if (getText() != null && insertionIndex < getText().length) {
->>>>>>> c20f6d0f
                     if (!leading) {
                         BreakIterator charIterator = BreakIterator.getCharacterInstance();
                         charIterator.setText(new String(getText()));
