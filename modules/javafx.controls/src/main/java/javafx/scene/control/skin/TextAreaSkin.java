--- conflicted
+++ resolved
@@ -158,12 +158,6 @@
         super(control);
 
         this.textArea = control;
-<<<<<<< HEAD
-=======
-        // install default input map for the text area control
-        this.behavior = new TextAreaBehavior(control);
-        this.behavior.setTextAreaSkin(this);
->>>>>>> e2a30740
 
         caretPosition = new IntegerBinding() {
             { bind(control.caretPositionProperty()); }
