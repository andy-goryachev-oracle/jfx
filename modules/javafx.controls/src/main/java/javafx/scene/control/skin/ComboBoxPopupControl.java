/*
 * Copyright (c) 2010, 2025, Oracle and/or its affiliates. All rights reserved.
 * DO NOT ALTER OR REMOVE COPYRIGHT NOTICES OR THIS FILE HEADER.
 *
 * This code is free software; you can redistribute it and/or modify it
 * under the terms of the GNU General Public License version 2 only, as
 * published by the Free Software Foundation.  Oracle designates this
 * particular file as subject to the "Classpath" exception as provided
 * by Oracle in the LICENSE file that accompanied this code.
 *
 * This code is distributed in the hope that it will be useful, but WITHOUT
 * ANY WARRANTY; without even the implied warranty of MERCHANTABILITY or
 * FITNESS FOR A PARTICULAR PURPOSE.  See the GNU General Public License
 * version 2 for more details (a copy is included in the LICENSE file that
 * accompanied this code).
 *
 * You should have received a copy of the GNU General Public License version
 * 2 along with this work; if not, write to the Free Software Foundation,
 * Inc., 51 Franklin St, Fifth Floor, Boston, MA 02110-1301 USA.
 *
 * Please contact Oracle, 500 Oracle Parkway, Redwood Shores, CA 94065 USA
 * or visit www.oracle.com if you need additional information or have any
 * questions.
 */

package javafx.scene.control.skin;

import javafx.beans.value.ObservableValue;
import javafx.css.Styleable;
import javafx.event.EventHandler;
import javafx.geometry.Bounds;
import javafx.geometry.HPos;
import javafx.geometry.Point2D;
import javafx.geometry.VPos;
import javafx.scene.AccessibleAttribute;
import javafx.scene.Node;
import javafx.scene.control.ComboBoxBase;
import javafx.scene.control.PopupControl;
import javafx.scene.control.Skin;
import javafx.scene.control.Skinnable;
import javafx.scene.control.TextField;
import javafx.scene.input.DragEvent;
import javafx.scene.input.InputMethodEvent;
import javafx.scene.input.KeyCode;
import javafx.scene.input.KeyEvent;
import javafx.scene.input.MouseEvent;
import javafx.scene.layout.Region;
import javafx.stage.WindowEvent;
import javafx.util.StringConverter;
import com.sun.javafx.scene.control.FakeFocusTextField;
import com.sun.javafx.scene.control.ListenerHelper;
import com.sun.javafx.scene.control.Properties;
import com.sun.javafx.scene.control.behavior.TextInputControlBehavior;
import com.sun.javafx.scene.input.ExtendedInputMethodRequests;
<<<<<<< HEAD
import com.sun.javafx.scene.traversal.TraversalUtils;
=======
import com.sun.javafx.scene.traversal.Algorithm;
import com.sun.javafx.scene.traversal.Direction;
import com.sun.javafx.scene.traversal.ParentTraversalEngine;
import com.sun.javafx.scene.traversal.TraversalContext;
import com.sun.javafx.tk.Toolkit;
>>>>>>> f9532842

/**
 * An abstract class that extends the functionality of {@link ComboBoxBaseSkin}
 * to include API related to showing ComboBox-like controls as popups.
 *
 * @param <T> The type of the ComboBox-like control.
 * @since 9
 */
public abstract class ComboBoxPopupControl<T> extends ComboBoxBaseSkin<T> {

    /* *************************************************************************
     *                                                                         *
     * Private fields                                                          *
     *                                                                         *
     **************************************************************************/

    PopupControl popup;

    private boolean popupNeedsReconfiguring = true;

    private final ComboBoxBase<T> comboBoxBase;
    private TextField textField;

    private String initialTextFieldValue = null;



    /* *************************************************************************
     *                                                                         *
     * TextField Listeners                                                     *
     *                                                                         *
     **************************************************************************/

    private EventHandler<MouseEvent> textFieldMouseEventHandler = event -> {
        ComboBoxBase<T> comboBoxBase = getSkinnable();
        if (!event.getTarget().equals(comboBoxBase)) {
            comboBoxBase.fireEvent(event.copyFor(comboBoxBase, comboBoxBase));
            event.consume();
        }
    };
    private EventHandler<DragEvent> textFieldDragEventHandler = event -> {
        ComboBoxBase<T> comboBoxBase = getSkinnable();
        if (!event.getTarget().equals(comboBoxBase)) {
            comboBoxBase.fireEvent(event.copyFor(comboBoxBase, comboBoxBase));
            event.consume();
        }
    };

    private EventHandler<? super InputMethodEvent> inputMethodTextChangedHandler;



    /* *************************************************************************
     *                                                                         *
     * Constructors                                                            *
     *                                                                         *
     **************************************************************************/

    /**
     * Creates a new instance of ComboBoxPopupControl, although note that this
     * instance does not handle any behavior / input mappings - this needs to be
     * handled appropriately by subclasses.
     *
     * @param control The control that this skin should be installed onto.
     */
    public ComboBoxPopupControl(ComboBoxBase<T> control) {
        super(control);
        this.comboBoxBase = control;

        // editable input node
        this.textField = getEditor() != null ? getEditableInputNode() : null;

        // Fix for JDK-8115309. Without this the textField does not have a correct
        // pref width at startup, as it is not part of the scenegraph (and therefore
        // has no pref width until after the first measurements have been taken).
        if (this.textField != null) {
            getChildren().add(textField);
        }

        ListenerHelper lh = ListenerHelper.get(this);

        // move fake focus in to the textfield if the comboBox is editable
        lh.addChangeListener(comboBoxBase.focusedProperty(), (ov, t, hasFocus) -> {
            if (getEditor() != null) {
                // Fix for the regression noted in a comment in JDK-8115009.
                ((FakeFocusTextField)textField).setFakeFocus(hasFocus);
            }
        });

        lh.addEventFilter(comboBoxBase, KeyEvent.ANY, (ke) -> {
            if (textField == null || getEditor() == null) {
                handleKeyEvent(ke, false);
            } else {
                // This prevents a stack overflow from our rebroadcasting of the
                // event to the textfield that occurs in the final else statement
                // of the conditions below.
                if (ke.getTarget().equals(textField)) return;

                switch (ke.getCode()) {
                  case ESCAPE:
                  case F10:
                      // Allow to bubble up.
                      break;

                  case ENTER:
                    handleKeyEvent(ke, true);
                    break;

                  default:
                    // Fix for the regression noted in a comment in JDK-8115009.
                    // This forwards the event down into the TextField when
                    // the key event is actually received by the ComboBox.
                    textField.fireEvent(ke.copyFor(textField, textField));
                    ke.consume();
                }
            }
        });
    }

    @Override
    public void install() {
        // JDK-8096136: Forward input method events to TextField if editable.
        if (comboBoxBase.getOnInputMethodTextChanged() == null) {
            inputMethodTextChangedHandler = event -> {
                if (textField != null && getEditor() != null && comboBoxBase.getScene().getFocusOwner() == comboBoxBase) {
                    if (textField.getOnInputMethodTextChanged() != null) {
                        textField.getOnInputMethodTextChanged().handle(event);
                    }
                }
            };
            comboBoxBase.setOnInputMethodTextChanged(inputMethodTextChangedHandler);
        }

<<<<<<< HEAD
        // Fix for RT-36902, where focus traversal was getting stuck inside the ComboBox
        comboBoxBase.setTraversalPolicy(TraversalUtils.EMPTY_POLICY);
=======
        // Fix for JDK-8094715, where focus traversal was getting stuck inside the ComboBox
        ParentHelper.setTraversalEngine(comboBoxBase,
                new ParentTraversalEngine(comboBoxBase, new Algorithm() {

            @Override public Node select(Node owner, Direction dir, TraversalContext context) {
                return null;
            }

            @Override public Node selectFirst(TraversalContext context) {
                return null;
            }

            @Override public Node selectLast(TraversalContext context) {
                return null;
            }
        }));
>>>>>>> f9532842

        updateEditable();
    }

    @Override
    public void dispose() {
        removeTextFieldEventFilters();

        if (inputMethodTextChangedHandler != null) {
            if (comboBoxBase.getOnInputMethodTextChanged() == inputMethodTextChangedHandler) {
                comboBoxBase.setOnInputMethodTextChanged(null);
            }
        }

        super.dispose();
    }


    /* *************************************************************************
     *                                                                         *
     * Public API                                                              *
     *                                                                         *
     **************************************************************************/

    /**
     * This method should return the Node that will be displayed when the user
     * clicks on the ComboBox 'button' area.
     * @return the Node that will be displayed when the user clicks on the
     * ComboBox 'button' area
     */
    protected abstract Node getPopupContent();

    /**
     * Subclasses are responsible for getting the editor. This will be removed
     * in FX 9 when the editor property is moved up to ComboBoxBase with
     * JDK-8130354
     *
     * Note: ComboBoxListViewSkin should return null if editable is false, even
     * if the ComboBox does have an editor set.
     * @return the editor
     */
    protected abstract TextField getEditor();

    /**
     * Subclasses are responsible for getting the converter. This will be
     * removed in FX 9 when the converter property is moved up to ComboBoxBase
     * with JDK-8130354.
     * @return the string converter
     */
    protected abstract StringConverter<T> getConverter();

    /** {@inheritDoc} */
    @Override
    public void show() {
        Toolkit.getToolkit().checkFxUserThread();
        if (getSkinnable() == null) {
            throw new IllegalStateException("ComboBox is null");
        }

        Node content = getPopupContent();
        if (content == null) {
            throw new IllegalStateException("Popup node is null");
        }

        if (getPopup().isShowing()) return;

        positionAndShowPopup();
    }

    /** {@inheritDoc} */
    @Override
    public void hide() {
        Toolkit.getToolkit().checkFxUserThread();
        if (popup != null && popup.isShowing()) {
            popup.hide();
        }
    }



    /* *************************************************************************
     *                                                                         *
     * Private implementation                                                  *
     *                                                                         *
     **************************************************************************/

    PopupControl getPopup() {
        if (popup == null) {
            createPopup();
        }
        return popup;
    }

    TextField getEditableInputNode() {
        if (textField == null && getEditor() != null) {
            textField = getEditor();
            textField.setFocusTraversable(false);
            textField.promptTextProperty().bind(comboBoxBase.promptTextProperty());
            textField.tooltipProperty().bind(comboBoxBase.tooltipProperty());

            // Fix for JDK-8145515 - in short the ComboBox was firing the event down to
            // the TextField, and then the TextField was firing it back up to the
            // ComboBox, resulting in stack overflows.
            textField.getProperties().put(TextInputControlBehavior.DISABLE_FORWARD_TO_PARENT, true);

            // Fix for JDK-8126553: ComboBox do not show initial text value
            initialTextFieldValue = textField.getText();
            // End of fix (see updateDisplayNode below for the related code)
        }

        return textField;
    }

    void setTextFromTextFieldIntoComboBoxValue() {
        if (getEditor() != null) {
            StringConverter<T> c = getConverter();
            if (c != null) {
                T oldValue = comboBoxBase.getValue();
                T value = oldValue;
                String text = textField.getText();

                // conditional check here added due to JDK-8124287
                if (oldValue == null && (text == null || text.isEmpty())) {
                    value = null;
                } else {
                    try {
                        value = c.fromString(text);
                    } catch (Exception ex) {
                        // Most likely a parsing error, such as DateTimeParseException
                    }
                }

                if ((value != null || oldValue != null) && (value == null || !value.equals(oldValue))) {
                    // no point updating values needlessly if they are the same
                    comboBoxBase.setValue(value);
                }

                updateDisplayNode();
            }
        }
    }

    void updateDisplayNode() {
        if (textField != null && getEditor() != null) {
            T value = comboBoxBase.getValue();
            StringConverter<T> c = getConverter();

            if (initialTextFieldValue != null && ! initialTextFieldValue.isEmpty()) {
                // Remainder of fix for JDK-8126553: ComboBox do not show initial text value
                textField.setText(initialTextFieldValue);
                initialTextFieldValue = null;
                // end of fix
            } else {
                String stringValue = c.toString(value);
                if (value == null || stringValue == null) {
                    textField.setText("");
                } else if (! stringValue.equals(textField.getText())) {
                    textField.setText(stringValue);
                }
            }
        }
    }

    private void removeTextFieldEventFilters() {
        if (textField != null) {
            textField.removeEventFilter(MouseEvent.DRAG_DETECTED, textFieldMouseEventHandler);
            textField.removeEventFilter(DragEvent.ANY, textFieldDragEventHandler);

            comboBoxBase.setInputMethodRequests(null);
        }
    }

    void updateEditable() {
        TextField newTextField = getEditor();

        if (getEditor() == null) {
            // remove event filters
            removeTextFieldEventFilters();
        } else if (newTextField != null) {
            // add event filters

            // Fix for JDK-8115604 - drag events from the textfield were not surfacing
            // properly for the ComboBox.
            newTextField.addEventFilter(MouseEvent.DRAG_DETECTED, textFieldMouseEventHandler);
            newTextField.addEventFilter(DragEvent.ANY, textFieldDragEventHandler);

            // JDK-8096136: Forward input method requests to TextField.
            comboBoxBase.setInputMethodRequests(new ExtendedInputMethodRequests() {
                @Override public Point2D getTextLocation(int offset) {
                    return newTextField.getInputMethodRequests().getTextLocation(offset);
                }

                @Override public int getLocationOffset(int x, int y) {
                    return newTextField.getInputMethodRequests().getLocationOffset(x, y);
                }

                @Override public void cancelLatestCommittedText() {
                    newTextField.getInputMethodRequests().cancelLatestCommittedText();
                }

                @Override public String getSelectedText() {
                    return newTextField.getInputMethodRequests().getSelectedText();
                }

                @Override public int getInsertPositionOffset() {
                    return ((ExtendedInputMethodRequests)newTextField.getInputMethodRequests()).getInsertPositionOffset();
                }

                @Override public String getCommittedText(int begin, int end) {
                    return ((ExtendedInputMethodRequests)newTextField.getInputMethodRequests()).getCommittedText(begin, end);
                }

                @Override public int getCommittedTextLength() {
                    return ((ExtendedInputMethodRequests)newTextField.getInputMethodRequests()).getCommittedTextLength();
                }
            });
        }

        textField = newTextField;
    }

    private Point2D getPrefPopupPosition() {
        return com.sun.javafx.util.Utils.pointRelativeTo(getSkinnable(), getPopupContent(), HPos.CENTER, VPos.BOTTOM, 0, 0, true);
    }

    private void positionAndShowPopup() {
        final ComboBoxBase<T> comboBoxBase = getSkinnable();
        if (comboBoxBase.getScene() == null) {
            return;
        }

        final PopupControl _popup = getPopup();
        _popup.getScene().setNodeOrientation(getSkinnable().getEffectiveNodeOrientation());


        final Node popupContent = getPopupContent();
        sizePopup();

        Point2D p = getPrefPopupPosition();

        popupNeedsReconfiguring = true;
        reconfigurePopup();

        _popup.show(comboBoxBase.getScene().getWindow(),
                    snapPositionX(p.getX()),
                    snapPositionY(p.getY()));

        popupContent.requestFocus();

        // second call to sizePopup here to enable proper sizing _after_ the popup
        // has been displayed. See JDK-8095352 for more detail.
        sizePopup();
    }

    private void sizePopup() {
        final Node popupContent = getPopupContent();

        if (popupContent instanceof Region) {
            // snap to pixel
            final Region r = (Region) popupContent;

            // 0 is used here for the width due to JDK-8095712
            double prefHeight = snapSizeY(r.prefHeight(0));
            double minHeight = snapSizeY(r.minHeight(0));
            double maxHeight = snapSizeY(r.maxHeight(0));
            double h = snapSizeY(Math.min(Math.max(prefHeight, minHeight), Math.max(minHeight, maxHeight)));

            double prefWidth = snapSizeX(r.prefWidth(h));
            double minWidth = snapSizeX(r.minWidth(h));
            double maxWidth = snapSizeX(r.maxWidth(h));
            double w = snapSizeX(Math.min(Math.max(prefWidth, minWidth), Math.max(minWidth, maxWidth)));

            popupContent.resize(w, h);
        } else {
            popupContent.autosize();
        }
    }

    private void createPopup() {
        popup = new PopupControl() {
            @Override public Styleable getStyleableParent() {
                return ComboBoxPopupControl.this.getSkinnable();
            }
            {
                setSkin(new Skin<Skinnable>() {
                    @Override public Skinnable getSkinnable() { return ComboBoxPopupControl.this.getSkinnable(); }
                    @Override public Node getNode() { return getPopupContent(); }
                    @Override public void dispose() { }
                });
            }
        };
        popup.getStyleClass().add(Properties.COMBO_BOX_STYLE_CLASS);
        popup.setConsumeAutoHidingEvents(false);
        popup.setAutoHide(true);
        popup.setAutoFix(true);
        popup.setHideOnEscape(true);
        popup.setOnAutoHide(e -> getBehavior().onAutoHide(popup));

        ListenerHelper lh = ListenerHelper.get(this);
        lh.addEventHandler(popup, MouseEvent.MOUSE_CLICKED, t -> {
            // JDK-8117556: We listen to mouse input that is received by the popup
            // but that is not consumed, and assume that this is due to the mouse
            // clicking outside of the node, but in areas such as the
            // dropshadow.
            getBehavior().onAutoHide(popup);
        });
        lh.addEventHandler(popup, WindowEvent.WINDOW_HIDDEN, t -> {
            // Make sure the accessibility focus returns to the combo box
            // after the window closes.
            getSkinnable().notifyAccessibleAttributeChanged(AccessibleAttribute.FOCUS_NODE);
        });

        // Fix for JDK-8115587
        lh.addInvalidationListener(() -> {
                popupNeedsReconfiguring = true;
                reconfigurePopup();
            },
            getSkinnable().layoutXProperty(),
            getSkinnable().layoutYProperty(),
            getSkinnable().widthProperty(),
            getSkinnable().heightProperty()
        );

        // JDK-8094950 - if skinnable's scene becomes null, ensure popup is closed
        // FIX npe
        lh.addInvalidationListener(getSkinnable().sceneProperty(), (obs) -> {
            if (((ObservableValue)obs).getValue() == null) {
                hide();
            } else if (getSkinnable().isShowing()) {
                show();
            }
        });
    }

    void reconfigurePopup() {
        // JDK-8125934. Don't call getPopup() here because it may cause the popup
        // to be created too early, which leads to memory leaks like those noted
        // in JDK-8123109.
        if (popup == null) return;

        final boolean isShowing = popup.isShowing();
        if (! isShowing) return;

        if (! popupNeedsReconfiguring) return;
        popupNeedsReconfiguring = false;

        final Point2D p = getPrefPopupPosition();

        final Node popupContent = getPopupContent();
        final double minWidth = popupContent.prefWidth(Region.USE_COMPUTED_SIZE);
        final double minHeight = popupContent.prefHeight(Region.USE_COMPUTED_SIZE);

        if (p.getX() > -1) popup.setAnchorX(p.getX());
        if (p.getY() > -1) popup.setAnchorY(p.getY());
        if (minWidth > -1) popup.setMinWidth(minWidth);
        if (minHeight > -1) popup.setMinHeight(minHeight);

        final Bounds b = popupContent.getLayoutBounds();
        final double currentWidth = b.getWidth();
        final double currentHeight = b.getHeight();
        final double newWidth  = currentWidth < minWidth ? minWidth : currentWidth;
        final double newHeight = currentHeight < minHeight ? minHeight : currentHeight;

        if (newWidth != currentWidth || newHeight != currentHeight) {
            // Resizing content to resolve issues such as JDK-8116801 and JDK-8123876
            // (where JDK-8123876 was introduced due to a previous fix for JDK-8116801)
            popupContent.resize(newWidth, newHeight);
            if (popupContent instanceof Region) {
                ((Region)popupContent).setMinSize(newWidth, newHeight);
                ((Region)popupContent).setPrefSize(newWidth, newHeight);
            }
        }
    }

    private void handleKeyEvent(KeyEvent ke, boolean doConsume) {
        // When the user hits the enter key, we respond before
        // ever giving the event to the TextField.
        if (ke.getCode() == KeyCode.ENTER) {
            if (ke.isConsumed() || ke.getEventType() != KeyEvent.KEY_RELEASED) {
                return;
            }
            setTextFromTextFieldIntoComboBoxValue();

            if (doConsume && comboBoxBase.getOnAction() != null) {
                ke.consume();
            } else if (textField != null) {
                textField.fireEvent(ke);
            }
        } else if (ke.getCode() == KeyCode.F10 || ke.getCode() == KeyCode.ESCAPE) {
            // JDK-8115456: The TextField fires F10 and ESCAPE key events
            // up to the parent, which are then fired back at the
            // TextField, and this ends up in an infinite loop until
            // the stack overflows. So, here we consume these two
            // events and stop them from going any further.
            if (doConsume) ke.consume();
        }
    }



    /* *************************************************************************
     *                                                                         *
     * Support classes                                                         *
     *                                                                         *
     **************************************************************************/





    /* *************************************************************************
     *                                                                         *
     * Stylesheet Handling                                                     *
     *                                                                         *
     **************************************************************************/

}<|MERGE_RESOLUTION|>--- conflicted
+++ resolved
@@ -52,15 +52,8 @@
 import com.sun.javafx.scene.control.Properties;
 import com.sun.javafx.scene.control.behavior.TextInputControlBehavior;
 import com.sun.javafx.scene.input.ExtendedInputMethodRequests;
-<<<<<<< HEAD
 import com.sun.javafx.scene.traversal.TraversalUtils;
-=======
-import com.sun.javafx.scene.traversal.Algorithm;
-import com.sun.javafx.scene.traversal.Direction;
-import com.sun.javafx.scene.traversal.ParentTraversalEngine;
-import com.sun.javafx.scene.traversal.TraversalContext;
 import com.sun.javafx.tk.Toolkit;
->>>>>>> f9532842
 
 /**
  * An abstract class that extends the functionality of {@link ComboBoxBaseSkin}
@@ -194,27 +187,8 @@
             comboBoxBase.setOnInputMethodTextChanged(inputMethodTextChangedHandler);
         }
 
-<<<<<<< HEAD
         // Fix for RT-36902, where focus traversal was getting stuck inside the ComboBox
         comboBoxBase.setTraversalPolicy(TraversalUtils.EMPTY_POLICY);
-=======
-        // Fix for JDK-8094715, where focus traversal was getting stuck inside the ComboBox
-        ParentHelper.setTraversalEngine(comboBoxBase,
-                new ParentTraversalEngine(comboBoxBase, new Algorithm() {
-
-            @Override public Node select(Node owner, Direction dir, TraversalContext context) {
-                return null;
-            }
-
-            @Override public Node selectFirst(TraversalContext context) {
-                return null;
-            }
-
-            @Override public Node selectLast(TraversalContext context) {
-                return null;
-            }
-        }));
->>>>>>> f9532842
 
         updateEditable();
     }
