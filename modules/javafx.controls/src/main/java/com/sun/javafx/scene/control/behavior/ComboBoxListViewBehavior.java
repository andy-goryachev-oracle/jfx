/*
 * Copyright (c) 2010, 2021, Oracle and/or its affiliates. All rights reserved.
 * DO NOT ALTER OR REMOVE COPYRIGHT NOTICES OR THIS FILE HEADER.
 *
 * This code is free software; you can redistribute it and/or modify it
 * under the terms of the GNU General Public License version 2 only, as
 * published by the Free Software Foundation.  Oracle designates this
 * particular file as subject to the "Classpath" exception as provided
 * by Oracle in the LICENSE file that accompanied this code.
 *
 * This code is distributed in the hope that it will be useful, but WITHOUT
 * ANY WARRANTY; without even the implied warranty of MERCHANTABILITY or
 * FITNESS FOR A PARTICULAR PURPOSE.  See the GNU General Public License
 * version 2 for more details (a copy is included in the LICENSE file that
 * accompanied this code).
 *
 * You should have received a copy of the GNU General Public License version
 * 2 along with this work; if not, write to the Free Software Foundation,
 * Inc., 51 Franklin St, Fifth Floor, Boston, MA 02110-1301 USA.
 *
 * Please contact Oracle, 500 Oracle Parkway, Redwood Shores, CA 94065 USA
 * or visit www.oracle.com if you need additional information or have any
 * questions.
 */

package com.sun.javafx.scene.control.behavior;

import javafx.scene.control.ComboBox;
import javafx.scene.control.ComboBoxBase;
import javafx.scene.control.SelectionModel;
import javafx.scene.control.Skin;
import javafx.scene.input.KeyCode;

public class ComboBoxListViewBehavior<T> extends ComboBoxBaseBehavior<T> {

    /***************************************************************************
     *                                                                         *
     * Constructors                                                            *
     *                                                                         *
     **************************************************************************/

    /**
     *
     */
    public ComboBoxListViewBehavior() {
    }

    @Override
    public void install(Skin<ComboBoxBase<T>> skin) {
        super.install(skin);

<<<<<<< HEAD
        func(ComboBox.SELECT_PREV, this::selectPrevious);
        func(ComboBox.SELECT_NEXT, this::selectNext);

        key(KeyCode.UP, ComboBox.SELECT_PREV);
        key(KeyCode.DOWN, ComboBox.SELECT_NEXT);
=======
        regFunc(ComboBox.SELECT_PREV, this::selectPrevious);
        regFunc(ComboBox.SELECT_NEXT, this::selectNext);

        regKey(KeyCode.UP, ComboBox.SELECT_PREV);
        regKey(KeyCode.DOWN, ComboBox.SELECT_NEXT);
>>>>>>> ab55af1b
    }

    /***************************************************************************
     *                                                                         *
     * Key event handling                                                      *
     *                                                                         *
     **************************************************************************/

    private ComboBox<T> getComboBox() {
        return (ComboBox<T>) getNode();
    }

    private void selectPrevious() {
        SelectionModel<T> sm = getComboBox().getSelectionModel();
        if (sm == null) return;
        sm.selectPrevious();
    }

    private void selectNext() {
        SelectionModel<T> sm = getComboBox().getSelectionModel();
        if (sm == null) return;
        sm.selectNext();
    }
}<|MERGE_RESOLUTION|>--- conflicted
+++ resolved
@@ -49,19 +49,11 @@
     public void install(Skin<ComboBoxBase<T>> skin) {
         super.install(skin);
 
-<<<<<<< HEAD
-        func(ComboBox.SELECT_PREV, this::selectPrevious);
-        func(ComboBox.SELECT_NEXT, this::selectNext);
-
-        key(KeyCode.UP, ComboBox.SELECT_PREV);
-        key(KeyCode.DOWN, ComboBox.SELECT_NEXT);
-=======
         regFunc(ComboBox.SELECT_PREV, this::selectPrevious);
         regFunc(ComboBox.SELECT_NEXT, this::selectNext);
 
         regKey(KeyCode.UP, ComboBox.SELECT_PREV);
         regKey(KeyCode.DOWN, ComboBox.SELECT_NEXT);
->>>>>>> ab55af1b
     }
 
     /***************************************************************************
