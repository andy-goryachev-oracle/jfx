/*
 * Copyright (c) 2011, 2022, Oracle and/or its affiliates. All rights reserved.
 * DO NOT ALTER OR REMOVE COPYRIGHT NOTICES OR THIS FILE HEADER.
 *
 * This code is free software; you can redistribute it and/or modify it
 * under the terms of the GNU General Public License version 2 only, as
 * published by the Free Software Foundation.  Oracle designates this
 * particular file as subject to the "Classpath" exception as provided
 * by Oracle in the LICENSE file that accompanied this code.
 *
 * This code is distributed in the hope that it will be useful, but WITHOUT
 * ANY WARRANTY; without even the implied warranty of MERCHANTABILITY or
 * FITNESS FOR A PARTICULAR PURPOSE.  See the GNU General Public License
 * version 2 for more details (a copy is included in the LICENSE file that
 * accompanied this code).
 *
 * You should have received a copy of the GNU General Public License version
 * 2 along with this work; if not, write to the Free Software Foundation,
 * Inc., 51 Franklin St, Fifth Floor, Boston, MA 02110-1301 USA.
 *
 * Please contact Oracle, 500 Oracle Parkway, Redwood Shores, CA 94065 USA
 * or visit www.oracle.com if you need additional information or have any
 * questions.
 */
package com.sun.javafx.scene.control.behavior;

import static com.sun.javafx.PlatformUtil.isLinux;
import static com.sun.javafx.PlatformUtil.isMac;
import static com.sun.javafx.PlatformUtil.isWindows;
import static com.sun.javafx.scene.control.skin.resources.ControlResources.getString;
import java.text.Bidi;
import java.util.Set;
import java.util.function.Predicate;
import javafx.application.ConditionalFeature;
import javafx.beans.InvalidationListener;
import javafx.collections.ObservableList;
import javafx.event.ActionEvent;
import javafx.event.EventHandler;
import javafx.event.EventType;
import javafx.geometry.NodeOrientation;
import javafx.scene.control.ContextMenu;
import javafx.scene.control.IndexRange;
import javafx.scene.control.MenuItem;
import javafx.scene.control.PasswordField;
import javafx.scene.control.SeparatorMenuItem;
import javafx.scene.control.Skin;
import javafx.scene.control.TextInputControl;
import javafx.scene.control.input.BehaviorBase2;
import javafx.scene.control.input.EventCriteria;
import javafx.scene.control.input.InputMap2;
import javafx.scene.control.input.KeyBinding2;
import javafx.scene.control.skin.TextInputControlSkin;
import javafx.scene.control.skin.TextInputControlSkin.Direction;
import javafx.scene.control.skin.TextInputControlSkin.TextUnit;
import javafx.scene.input.Clipboard;
import javafx.scene.input.ContextMenuEvent;
import javafx.scene.input.KeyCode;
import javafx.scene.input.KeyEvent;
import javafx.scene.input.MouseEvent;
import com.sun.javafx.application.PlatformImpl;
import com.sun.javafx.scene.control.Properties;
import com.sun.javafx.scene.control.inputmap.InputMap.KeyMapping;
import com.sun.javafx.scene.control.inputmap.KeyBinding;
import com.sun.javafx.scene.control.skin.FXVK;

/**
 * All of the "button" types (CheckBox, RadioButton, ToggleButton, and Button)
 * and also maybe some other types like hyperlinks operate on the "armed"
 * selection strategy, just like JButton. This behavior class encapsulates that
 * logic in a way that can be reused and extended by each of the individual
 * class behaviors.
 *
 */
public abstract class TextInputControlBehavior<T extends TextInputControl> extends BehaviorBase2<T> {

    /**
     * Specifies whether we ought to show handles. We should do it on touch platforms
     */
    static final boolean SHOW_HANDLES = Properties.IS_TOUCH_SUPPORTED;

    public static final String DISABLE_FORWARD_TO_PARENT = "TextInputControlBehavior.disableForwardToParent";

    /**************************************************************************
     * Fields                                                                 *
     *************************************************************************/

    protected ContextMenu contextMenu;

    private InvalidationListener textListener = observable -> invalidateBidi();


    /***************************************************************************
     *                                                                         *
     * Constructors                                                            *
     *                                                                         *
     **************************************************************************/

    public TextInputControlBehavior() {
        // TODO create upon demand
        contextMenu = new ContextMenu();
    }

    @Override
    public void install(Skin<T> skin) {
        super.install(skin);

        TextInputControl c = getNode();

        setOnKeyEventEnter(() -> setCaretAnimating(false));
        setOnKeyEventExit(() -> setCaretAnimating(true));

        c.textProperty().addListener(textListener);

<<<<<<< HEAD
        func(TextInputControl.COPY, c::copy);
        func(TextInputControl.CUT, this::cut);
        func(TextInputControl.DELETE_FROM_LINE_START, this::deleteFromLineStart);
        func(TextInputControl.DELETE_NEXT_CHAR, this::deleteNextChar);
        func(TextInputControl.DELETE_NEXT_WORD, this::deleteNextWord);
        func(TextInputControl.DELETE_PREVIOUS_CHAR, this::deletePreviousChar);
        func(TextInputControl.DELETE_PREVIOUS_WORD, this::deletePreviousWord);
        func(TextInputControl.DESELECT, c::deselect);
        func(TextInputControl.DOCUMENT_START, c::home);
        func(TextInputControl.DOCUMENT_END, c::end);
        func(TextInputControl.LEFT, () -> nextCharacterVisually(false));
        func(TextInputControl.LEFT_WORD, this::leftWord);
        func(TextInputControl.PASTE, this::paste);
        func(TextInputControl.REDO, this::redo);
        func(TextInputControl.RIGHT, () -> nextCharacterVisually(true));
        func(TextInputControl.RIGHT_WORD, this::rightWord);
        func(TextInputControl.SELECT_ALL, this::selectAll);
        func(TextInputControl.SELECT_END, this::selectEnd);
        func(TextInputControl.SELECT_END_EXTEND, this::selectEndExtend);
        func(TextInputControl.SELECT_HOME, this::selectHome);
        func(TextInputControl.SELECT_HOME_EXTEND, this::selectHomeExtend);
        func(TextInputControl.SELECT_LEFT, this::selectLeft);
        func(TextInputControl.SELECT_LEFT_WORD, this::selectLeftWord);
        func(TextInputControl.SELECT_RIGHT, this::selectRight);
        func(TextInputControl.SELECT_RIGHT_WORD, this::selectRightWord);
        func(TextInputControl.TRAVERSE_NEXT, () -> FocusTraversalInputMap.traverseNext(c));
        func(TextInputControl.TRAVERSE_PREVIOUS, () -> FocusTraversalInputMap.traversePrevious(c));
        func(TextInputControl.UNDO, this::undo);

        // common key bindings
        key(KeyBinding2.shortcut(KeyCode.C), TextInputControl.COPY);
        key(KeyBinding2.of(KeyCode.COPY), TextInputControl.COPY);
        key(KeyBinding2.shortcut(KeyCode.INSERT), TextInputControl.COPY);
        key(KeyBinding2.of(KeyCode.CUT), TextInputControl.CUT);
        key(KeyBinding2.shortcut(KeyCode.X), TextInputControl.CUT);
        key(KeyBinding2.of(KeyCode.DELETE), TextInputControl.DELETE_NEXT_CHAR);
        key(KeyBinding2.of(KeyCode.BACK_SPACE), TextInputControl.DELETE_PREVIOUS_CHAR);
        key(KeyBinding2.with(KeyCode.BACK_SPACE).shift().build(), TextInputControl.DELETE_PREVIOUS_CHAR);
        key(KeyBinding2.of(KeyCode.HOME), TextInputControl.DOCUMENT_START);
        key(KeyBinding2.with(KeyCode.HOME).shortcut().build(), TextInputControl.DOCUMENT_START);
        key(KeyBinding2.of(KeyCode.UP), TextInputControl.DOCUMENT_START);
        key(KeyBinding2.of(KeyCode.DOWN), TextInputControl.DOCUMENT_END);
        key(KeyBinding2.of(KeyCode.END), TextInputControl.DOCUMENT_END);
        key(KeyBinding2.with(KeyCode.END).shortcut().build(), TextInputControl.DOCUMENT_END);
        key(KeyBinding2.of(KeyCode.LEFT), TextInputControl.LEFT);
        key(KeyBinding2.of(KeyCode.PASTE), TextInputControl.PASTE);
        key(KeyBinding2.shift(KeyCode.INSERT), TextInputControl.PASTE);
        key(KeyBinding2.shortcut(KeyCode.V), TextInputControl.PASTE);
        key(KeyBinding2.of(KeyCode.RIGHT), TextInputControl.RIGHT);
        key(KeyBinding2.shift(KeyCode.DOWN), TextInputControl.SELECT_END);
        key(KeyBinding2.with(KeyCode.END).shortcut().shift().build(), TextInputControl.SELECT_END);
        key(KeyBinding2.with(KeyCode.HOME).shortcut().shift().build(), TextInputControl.SELECT_HOME);
        key(KeyBinding2.shift(KeyCode.UP), TextInputControl.SELECT_HOME);
        key(KeyBinding2.shift(KeyCode.LEFT), TextInputControl.SELECT_LEFT);
        key(KeyBinding2.shift(KeyCode.RIGHT), TextInputControl.SELECT_RIGHT);
        key(KeyBinding2.of(KeyCode.TAB), TextInputControl.TRAVERSE_NEXT);
        key(KeyBinding2.ctrl(KeyCode.TAB), TextInputControl.TRAVERSE_NEXT);
        key(KeyBinding2.shift(KeyCode.TAB), TextInputControl.TRAVERSE_PREVIOUS);
        key(KeyBinding2.with(KeyCode.TAB).control().shift().build(), TextInputControl.TRAVERSE_PREVIOUS);
        key(KeyBinding2.shortcut(KeyCode.Z), TextInputControl.UNDO);

        // macOS key bindings
        key(KeyBinding2.with(KeyCode.BACK_SPACE).shortcut().forMac().build(), TextInputControl.DELETE_FROM_LINE_START);
        key(KeyBinding2.with(KeyCode.DELETE).alt().forMac().build(), TextInputControl.DELETE_NEXT_WORD);
        key(KeyBinding2.with(KeyCode.BACK_SPACE).alt().forMac().build(), TextInputControl.DELETE_PREVIOUS_WORD);
        key(KeyBinding2.with(KeyCode.HOME).shift().forMac().build(), TextInputControl.DOCUMENT_START);
        key(KeyBinding2.with(KeyCode.LEFT).shortcut().forMac().build(), TextInputControl.DOCUMENT_START);
        key(KeyBinding2.with(KeyCode.RIGHT).shortcut().forMac().build(), TextInputControl.DOCUMENT_END);
        key(KeyBinding2.with(KeyCode.LEFT).alt().forMac().build(), TextInputControl.LEFT_WORD);
        key(KeyBinding2.with(KeyCode.Z).shortcut().shift().forMac().build(), TextInputControl.REDO);
        key(KeyBinding2.with(KeyCode.RIGHT).alt().forMac().build(), TextInputControl.RIGHT_WORD);
        key(KeyBinding2.shortcut(KeyCode.A), TextInputControl.SELECT_ALL);
        key(KeyBinding2.with(KeyCode.LEFT).shortcut().shift().forMac().build(), TextInputControl.SELECT_HOME_EXTEND);
        key(KeyBinding2.with(KeyCode.RIGHT).shortcut().shift().forMac().build(), TextInputControl.SELECT_END_EXTEND);
        key(KeyBinding2.with(KeyCode.END).shift().forMac().build(), TextInputControl.SELECT_END_EXTEND);
        key(KeyBinding2.with(KeyCode.LEFT).shift().alt().forMac().build(), TextInputControl.SELECT_LEFT_WORD);
        key(KeyBinding2.with(KeyCode.RIGHT).shift().alt().forMac().build(), TextInputControl.SELECT_RIGHT_WORD);

        // windows key bindings
        key(KeyBinding2.with(KeyCode.Y).control().forWindows().build(), TextInputControl.REDO);

        // linux key bindings
        key(KeyBinding2.with(KeyCode.Z).control().shift().forLinux().build(), TextInputControl.REDO);

        // not-mac key bindings
        key(KeyBinding2.with(KeyCode.DELETE).control().notForMac().build(), TextInputControl.DELETE_NEXT_WORD);
        key(KeyBinding2.with(KeyCode.H).control().notForMac().build(), TextInputControl.DELETE_PREVIOUS_CHAR);
        key(KeyBinding2.with(KeyCode.BACK_SPACE).control().notForMac().build(), TextInputControl.DELETE_PREVIOUS_WORD);
        key(KeyBinding2.with(KeyCode.BACK_SLASH).control().notForMac().build(), TextInputControl.DESELECT);
        key(KeyBinding2.with(KeyCode.LEFT).control().notForMac().build(), TextInputControl.LEFT_WORD);
        key(KeyBinding2.with(KeyCode.RIGHT).control().notForMac().build(), TextInputControl.RIGHT_WORD);
        key(KeyBinding2.with(KeyCode.HOME).shift().notForMac().build(), TextInputControl.SELECT_HOME);
        key(KeyBinding2.with(KeyCode.END).shift().notForMac().build(), TextInputControl.SELECT_END);
        key(KeyBinding2.with(KeyCode.LEFT).control().shift().notForMac().build(), TextInputControl.SELECT_LEFT_WORD);
        key(KeyBinding2.with(KeyCode.RIGHT).control().shift().notForMac().build(), TextInputControl.SELECT_RIGHT_WORD);
=======
        regFunc(TextInputControl.COPY, c::copy);
        regFunc(TextInputControl.CUT, this::cut);
        regFunc(TextInputControl.DELETE_FROM_LINE_START, this::deleteFromLineStart);
        regFunc(TextInputControl.DELETE_NEXT_CHAR, this::deleteNextChar);
        regFunc(TextInputControl.DELETE_NEXT_WORD, this::deleteNextWord);
        regFunc(TextInputControl.DELETE_PREVIOUS_CHAR, this::deletePreviousChar);
        regFunc(TextInputControl.DELETE_PREVIOUS_WORD, this::deletePreviousWord);
        regFunc(TextInputControl.DESELECT, c::deselect);
        regFunc(TextInputControl.DOCUMENT_START, c::home);
        regFunc(TextInputControl.DOCUMENT_END, c::end);
        regFunc(TextInputControl.LEFT, () -> nextCharacterVisually(false));
        regFunc(TextInputControl.LEFT_WORD, this::leftWord);
        regFunc(TextInputControl.PASTE, this::paste);
        regFunc(TextInputControl.REDO, this::redo);
        regFunc(TextInputControl.RIGHT, () -> nextCharacterVisually(true));
        regFunc(TextInputControl.RIGHT_WORD, this::rightWord);
        regFunc(TextInputControl.SELECT_ALL, this::selectAll);
        regFunc(TextInputControl.SELECT_END, this::selectEnd);
        regFunc(TextInputControl.SELECT_END_EXTEND, this::selectEndExtend);
        regFunc(TextInputControl.SELECT_HOME, this::selectHome);
        regFunc(TextInputControl.SELECT_HOME_EXTEND, this::selectHomeExtend);
        regFunc(TextInputControl.SELECT_LEFT, this::selectLeft);
        regFunc(TextInputControl.SELECT_LEFT_WORD, this::selectLeftWord);
        regFunc(TextInputControl.SELECT_RIGHT, this::selectRight);
        regFunc(TextInputControl.SELECT_RIGHT_WORD, this::selectRightWord);
        regFunc(TextInputControl.TRAVERSE_NEXT, () -> FocusTraversalInputMap.traverseNext(c));
        regFunc(TextInputControl.TRAVERSE_PREVIOUS, () -> FocusTraversalInputMap.traversePrevious(c));
        regFunc(TextInputControl.UNDO, this::undo);

        // common key bindings
        regKey(KeyBinding2.shortcut(KeyCode.C), TextInputControl.COPY);
        regKey(KeyBinding2.of(KeyCode.COPY), TextInputControl.COPY);
        regKey(KeyBinding2.shortcut(KeyCode.INSERT), TextInputControl.COPY);
        regKey(KeyBinding2.of(KeyCode.CUT), TextInputControl.CUT);
        regKey(KeyBinding2.shortcut(KeyCode.X), TextInputControl.CUT);
        regKey(KeyBinding2.of(KeyCode.DELETE), TextInputControl.DELETE_NEXT_CHAR);
        regKey(KeyBinding2.of(KeyCode.BACK_SPACE), TextInputControl.DELETE_PREVIOUS_CHAR);
        regKey(KeyBinding2.with(KeyCode.BACK_SPACE).shift().build(), TextInputControl.DELETE_PREVIOUS_CHAR);
        regKey(KeyBinding2.of(KeyCode.HOME), TextInputControl.DOCUMENT_START);
        regKey(KeyBinding2.with(KeyCode.HOME).shortcut().build(), TextInputControl.DOCUMENT_START);
        regKey(KeyBinding2.of(KeyCode.UP), TextInputControl.DOCUMENT_START);
        regKey(KeyBinding2.of(KeyCode.DOWN), TextInputControl.DOCUMENT_END);
        regKey(KeyBinding2.of(KeyCode.END), TextInputControl.DOCUMENT_END);
        regKey(KeyBinding2.with(KeyCode.END).shortcut().build(), TextInputControl.DOCUMENT_END);
        regKey(KeyBinding2.of(KeyCode.LEFT), TextInputControl.LEFT);
        regKey(KeyBinding2.of(KeyCode.PASTE), TextInputControl.PASTE);
        regKey(KeyBinding2.shift(KeyCode.INSERT), TextInputControl.PASTE);
        regKey(KeyBinding2.shortcut(KeyCode.V), TextInputControl.PASTE);
        regKey(KeyBinding2.of(KeyCode.RIGHT), TextInputControl.RIGHT);
        regKey(KeyBinding2.shift(KeyCode.DOWN), TextInputControl.SELECT_END);
        regKey(KeyBinding2.with(KeyCode.END).shortcut().shift().build(), TextInputControl.SELECT_END);
        regKey(KeyBinding2.with(KeyCode.HOME).shortcut().shift().build(), TextInputControl.SELECT_HOME);
        regKey(KeyBinding2.shift(KeyCode.UP), TextInputControl.SELECT_HOME);
        regKey(KeyBinding2.shift(KeyCode.LEFT), TextInputControl.SELECT_LEFT);
        regKey(KeyBinding2.shift(KeyCode.RIGHT), TextInputControl.SELECT_RIGHT);
        regKey(KeyBinding2.of(KeyCode.TAB), TextInputControl.TRAVERSE_NEXT);
        regKey(KeyBinding2.ctrl(KeyCode.TAB), TextInputControl.TRAVERSE_NEXT);
        regKey(KeyBinding2.shift(KeyCode.TAB), TextInputControl.TRAVERSE_PREVIOUS);
        regKey(KeyBinding2.with(KeyCode.TAB).control().shift().build(), TextInputControl.TRAVERSE_PREVIOUS);
        regKey(KeyBinding2.shortcut(KeyCode.Z), TextInputControl.UNDO);

        // macOS key bindings
        regKey(KeyBinding2.with(KeyCode.BACK_SPACE).shortcut().forMac().build(), TextInputControl.DELETE_FROM_LINE_START);
        regKey(KeyBinding2.with(KeyCode.DELETE).alt().forMac().build(), TextInputControl.DELETE_NEXT_WORD);
        regKey(KeyBinding2.with(KeyCode.BACK_SPACE).alt().forMac().build(), TextInputControl.DELETE_PREVIOUS_WORD);
        regKey(KeyBinding2.with(KeyCode.HOME).shift().forMac().build(), TextInputControl.DOCUMENT_START);
        regKey(KeyBinding2.with(KeyCode.LEFT).shortcut().forMac().build(), TextInputControl.DOCUMENT_START);
        regKey(KeyBinding2.with(KeyCode.RIGHT).shortcut().forMac().build(), TextInputControl.DOCUMENT_END);
        regKey(KeyBinding2.with(KeyCode.LEFT).alt().forMac().build(), TextInputControl.LEFT_WORD);
        regKey(KeyBinding2.with(KeyCode.Z).shortcut().shift().forMac().build(), TextInputControl.REDO);
        regKey(KeyBinding2.with(KeyCode.RIGHT).alt().forMac().build(), TextInputControl.RIGHT_WORD);
        regKey(KeyBinding2.shortcut(KeyCode.A), TextInputControl.SELECT_ALL);
        regKey(KeyBinding2.with(KeyCode.LEFT).shortcut().shift().forMac().build(), TextInputControl.SELECT_HOME_EXTEND);
        regKey(KeyBinding2.with(KeyCode.RIGHT).shortcut().shift().forMac().build(), TextInputControl.SELECT_END_EXTEND);
        regKey(KeyBinding2.with(KeyCode.END).shift().forMac().build(), TextInputControl.SELECT_END_EXTEND);
        regKey(KeyBinding2.with(KeyCode.LEFT).shift().alt().forMac().build(), TextInputControl.SELECT_LEFT_WORD);
        regKey(KeyBinding2.with(KeyCode.RIGHT).shift().alt().forMac().build(), TextInputControl.SELECT_RIGHT_WORD);

        // windows key bindings
        regKey(KeyBinding2.with(KeyCode.Y).control().forWindows().build(), TextInputControl.REDO);

        // linux key bindings
        regKey(KeyBinding2.with(KeyCode.Z).control().shift().forLinux().build(), TextInputControl.REDO);

        // not-mac key bindings
        regKey(KeyBinding2.with(KeyCode.DELETE).control().notForMac().build(), TextInputControl.DELETE_NEXT_WORD);
        regKey(KeyBinding2.with(KeyCode.H).control().notForMac().build(), TextInputControl.DELETE_PREVIOUS_CHAR);
        regKey(KeyBinding2.with(KeyCode.BACK_SPACE).control().notForMac().build(), TextInputControl.DELETE_PREVIOUS_WORD);
        regKey(KeyBinding2.with(KeyCode.BACK_SLASH).control().notForMac().build(), TextInputControl.DESELECT);
        regKey(KeyBinding2.with(KeyCode.LEFT).control().notForMac().build(), TextInputControl.LEFT_WORD);
        regKey(KeyBinding2.with(KeyCode.RIGHT).control().notForMac().build(), TextInputControl.RIGHT_WORD);
        regKey(KeyBinding2.with(KeyCode.HOME).shift().notForMac().build(), TextInputControl.SELECT_HOME);
        regKey(KeyBinding2.with(KeyCode.END).shift().notForMac().build(), TextInputControl.SELECT_END);
        regKey(KeyBinding2.with(KeyCode.LEFT).control().shift().notForMac().build(), TextInputControl.SELECT_LEFT_WORD);
        regKey(KeyBinding2.with(KeyCode.RIGHT).control().shift().notForMac().build(), TextInputControl.SELECT_RIGHT_WORD);
>>>>>>> ab55af1b

        // key pad mappings
        addKeyPadMappings();

<<<<<<< HEAD
        map(KeyEvent.KEY_TYPED, this::defaultKeyTyped);

        // However, we want to consume other key press / release events too, for
        // things that would have been handled by the InputCharacter normally
        mapTail(
=======
        addHandler(KeyEvent.KEY_TYPED, this::defaultKeyTyped);

        // However, we want to consume other key press / release events too, for
        // things that would have been handled by the InputCharacter normally
        addHandlerTail(
>>>>>>> ab55af1b
            new EventCriteria<KeyEvent>() {
                @Override
                public EventType<KeyEvent> getEventType() {
                    return KeyEvent.KEY_PRESSED;
                }

                @Override
                public boolean isEventAcceptable(KeyEvent ev) {
                    switch(ev.getCode()) {
                    case ESCAPE:
                    case ENTER:
                        return false;
                    };
                    return
                        !ev.getCode().isFunctionKey() &&
                        !ev.isAltDown() &&
                        !ev.isControlDown() &&
                        !ev.isMetaDown() &&
                        !ev.isShortcutDown();
                }
            },
            false,
            (ev) -> ev.consume()
        );
        
        // VK
        // TODO can PlatformImpl.isSupported(ConditionalFeature) change at runtime?
        if (PlatformImpl.isSupported(ConditionalFeature.VIRTUAL_KEYBOARD)) {
<<<<<<< HEAD
            map(KeyBinding2.builder().with(KeyCode.DIGIT9).control().shift().build(), true, (ev) -> {
=======
            addHandler(KeyBinding2.builder().with(KeyCode.DIGIT9).control().shift().build(), true, (ev) -> {
>>>>>>> ab55af1b
                FXVK.toggleUseVK(getNode());
            });
        }

        // mouse and context menu mappings
<<<<<<< HEAD
        map(MouseEvent.MOUSE_PRESSED, this::mousePressed);
        map(MouseEvent.MOUSE_DRAGGED, this::mouseDragged);
        map(MouseEvent.MOUSE_RELEASED, this::mouseReleased);

        map(ContextMenuEvent.CONTEXT_MENU_REQUESTED, this::contextMenuRequested);
=======
        addHandler(MouseEvent.MOUSE_PRESSED, this::mousePressed);
        addHandler(MouseEvent.MOUSE_DRAGGED, this::mouseDragged);
        addHandler(MouseEvent.MOUSE_RELEASED, this::mouseReleased);

        addHandler(ContextMenuEvent.CONTEXT_MENU_REQUESTED, this::contextMenuRequested);
>>>>>>> ab55af1b
    }

    /**
     * Binds keypad arrow keys to the same function tags as the regular arrow keys.
     */
    protected void addKeyPadMappings() {
        InputMap2 m = getNode().getInputMap2();
        Set<KeyBinding2> keys = m.getKeyBindings();
        for (KeyBinding2 k: keys) {
            KeyCode cd = k.getKeyCode();
            if (cd != null) {
                KeyCode newCode = null;
                switch (cd) {
                case LEFT:
                    newCode = KeyCode.KP_LEFT;
                    break;
                case RIGHT:
                    newCode = KeyCode.KP_RIGHT;
                    break;
                case UP:
                    newCode = KeyCode.KP_UP;
                    break;
                case DOWN:
                    newCode = KeyCode.KP_DOWN;
                    break;
                default:
                    newCode = null;
                    break;
                }

                if (newCode != null) {
                    KeyBinding2 newBinding = KeyBinding2.
                        with(newCode).
                        alt(k.isAlt()).
                        command(k.isCommand()).
                        control(k.isControl()).
                        meta(k.isMeta()).
                        option(k.isOption()).
                        shift(k.isShift()).                        
                        build();
                    m.addAlias(k, newBinding);
                }
            }
        }
    }


    /**************************************************************************
     * Disposal methods                                                       *
     *************************************************************************/

    @Override public void dispose() {
        getNode().textProperty().removeListener(textListener);
        super.dispose();
    }

    /**************************************************************************
     * Abstract methods                                                       *
     *************************************************************************/

    protected abstract void deleteChar(boolean previous);
    protected abstract void replaceText(int start, int end, String txt);
    protected abstract void setCaretAnimating(boolean play);
    protected abstract void deleteFromLineStart();

    protected abstract void mousePressed(MouseEvent e);
    protected abstract void mouseDragged(MouseEvent e);
    protected abstract void mouseReleased(MouseEvent e);
    protected abstract void contextMenuRequested(ContextMenuEvent e);

    /**************************************************************************
     * Key handling implementation                                            *
     *************************************************************************/

    /**
     * The default handler for a key typed event, which is called when none of
     * the other key bindings match. This is the method which handles basic
     * text entry.
     * @param event not null
     */
    private void defaultKeyTyped(KeyEvent event) {
        final TextInputControl textInput = getNode();
        // I'm not sure this case can actually ever happen, maybe this
        // should be an assert instead?
        if (!textInput.isEditable() || textInput.isDisabled()) return;

        // Sometimes we get events with no key character, in which case
        // we need to bail.
        String character = event.getCharacter();
        if (character.length() == 0) return;

        // Filter out control keys except control+Alt on PC or Alt on Mac
        if (event.isControlDown() || event.isAltDown() || (isMac() && event.isMetaDown())) {
            if (!((event.isControlDown() || isMac()) && event.isAltDown())) return;
        }

        setEditing(true);

        // Ignore characters in the control range and the ASCII delete
        // character as well as meta key presses
        if (character.charAt(0) > 0x1F
                && character.charAt(0) != 0x7F
                && !event.isMetaDown()) { // Not sure about this one
            final IndexRange selection = textInput.getSelection();
            final int start = selection.getStart();
            final int end = selection.getEnd();

            replaceText(start, end, character);
        }

        setEditing(false);
    }

    private Bidi bidi = null;
    private Boolean mixed = null;
    private Boolean rtlText = null;

    // test-only
    Bidi getRawBidi() {
        return bidi;
    }

    private void invalidateBidi() {
        bidi = null;
        mixed = null;
        rtlText = null;
    }

    private Bidi getBidi() {
        if (bidi == null) {
            bidi = new Bidi(getNode().textProperty().getValueSafe(),
                    (getNode().getEffectiveNodeOrientation() == NodeOrientation.RIGHT_TO_LEFT)
                            ? Bidi.DIRECTION_RIGHT_TO_LEFT
                            : Bidi.DIRECTION_LEFT_TO_RIGHT);
        }
        return bidi;
    }

    protected boolean isMixed() {
        if (mixed == null) {
            mixed = getBidi().isMixed();
        }
        return mixed;
    }

    protected boolean isRTLText() {
        if (rtlText == null) {
            Bidi bidi = getBidi();
            rtlText =
                    (bidi.isRightToLeft() ||
                            (isMixed() &&
                                getNode().getEffectiveNodeOrientation() == NodeOrientation.RIGHT_TO_LEFT));
        }
        return rtlText;
    }

    private void nextCharacterVisually(boolean moveRight) {
        if (isMixed()) {
            TextInputControlSkin<?> skin = (TextInputControlSkin<?>)getNode().getSkin();
            skin.moveCaret(TextUnit.CHARACTER, moveRight ? Direction.RIGHT : Direction.LEFT, false);
        } else if (moveRight != isRTLText()) {
            getNode().forward();
        } else {
            getNode().backward();
        }
    }

    private void selectLeft() {
        if (isRTLText()) {
            getNode().selectForward();
        } else {
            getNode().selectBackward();
        }
    }

    private void selectRight() {
        if (isRTLText()) {
            getNode().selectBackward();
        } else {
            getNode().selectForward();
        }
    }
    
    boolean isEditable() {
        return getNode().isEditable();
    }

    private void deletePreviousChar() {
        if (isEditable()) {
            setEditing(true);
            deleteChar(true);
            setEditing(false);
        }
    }

    private void deleteNextChar() {
        if (isEditable()) {
            setEditing(true);
            deleteChar(false);
            setEditing(false);
        }
    }

    protected void deletePreviousWord() {
        setEditing(true);
        TextInputControl textInputControl = getNode();
        int end = textInputControl.getCaretPosition();

        if (end > 0) {
            textInputControl.previousWord();
            int start = textInputControl.getCaretPosition();
            replaceText(start, end, "");
        }
        setEditing(false);
    }

    protected void deleteNextWord() {
        setEditing(true);
        TextInputControl textInputControl = getNode();
        int start = textInputControl.getCaretPosition();

        if (start < textInputControl.getLength()) {
            nextWord();
            int end = textInputControl.getCaretPosition();
            replaceText(start, end, "");
        }
        setEditing(false);
    }

    public void deleteSelection() {
        setEditing(true);
        TextInputControl textInputControl = getNode();
        IndexRange selection = textInputControl.getSelection();

        if (selection.getLength() > 0) {
            deleteChar(false);
        }
        setEditing(false);
    }

    public void cut() {
        if (isEditable()) {
            setEditing(true);
            getNode().cut();
            setEditing(false);
        }
    }

    public void paste() {
        if (isEditable()) {
            setEditing(true);
            getNode().paste();
            setEditing(false);
        }
    }

    public void undo() {
        setEditing(true);
        getNode().undo();
        setEditing(false);
    }

    public void redo() {
        setEditing(true);
        getNode().redo();
        setEditing(false);
    }

    protected void selectPreviousWord() {
        getNode().selectPreviousWord();
    }

    public void selectNextWord() {
        TextInputControl textInputControl = getNode();
        if (isMac() || isLinux()) {
            textInputControl.selectEndOfNextWord();
        } else {
            textInputControl.selectNextWord();
        }
    }

    private void selectLeftWord() {
        if (isRTLText()) {
            selectNextWord();
        } else {
            selectPreviousWord();
        }
    }

    private void selectRightWord() {
        if (isRTLText()) {
            selectPreviousWord();
        } else {
            selectNextWord();
        }
    }

    protected void selectWord() {
        final TextInputControl textInputControl = getNode();
        textInputControl.previousWord();
        if (isWindows()) {
            textInputControl.selectNextWord();
        } else {
            textInputControl.selectEndOfNextWord();
        }
        if (SHOW_HANDLES && contextMenu.isShowing()) {
            populateContextMenu();
        }
    }

    protected void selectAll() {
        getNode().selectAll();
        if (SHOW_HANDLES && contextMenu.isShowing()) {
            populateContextMenu();
        }
    }

    protected void previousWord() {
        getNode().previousWord();
    }

    protected void nextWord() {
        TextInputControl textInputControl = getNode();
        if (isMac() || isLinux()) {
            textInputControl.endOfNextWord();
        } else {
            textInputControl.nextWord();
        }
    }

    private void leftWord() {
        if (isRTLText()) {
            nextWord();
        } else {
            previousWord();
        }
    }

    private void rightWord() {
        if (isRTLText()) {
            previousWord();
        } else {
            nextWord();
        }
    }

    protected void selectHome() {
        getNode().selectHome();
    }

    protected void selectEnd() {
        getNode().selectEnd();
    }

    protected void selectHomeExtend() {
        getNode().extendSelection(0);
    }

    protected void selectEndExtend() {
        TextInputControl textInputControl = getNode();
        textInputControl.extendSelection(textInputControl.getLength());
    }

    private boolean editing = false;
    protected void setEditing(boolean b) {
        editing = b;
    }
    public boolean isEditing() {
        return editing;
    }

    protected void populateContextMenu() {
        TextInputControl textInputControl = getNode();
        boolean editable = textInputControl.isEditable();
        boolean hasText = (textInputControl.getLength() > 0);
        boolean hasSelection = (textInputControl.getSelection().getLength() > 0);
        boolean allSelected = (textInputControl.getSelection().getLength() == textInputControl.getLength());
        boolean maskText = (textInputControl instanceof PasswordField); // (maskText("A") != "A");
        ObservableList<MenuItem> items = contextMenu.getItems();

        if (SHOW_HANDLES) {
            items.clear();
            if (!maskText && hasSelection) {
                if (editable) {
                    items.add(cutMI);
                }
                items.add(copyMI);
            }
            if (editable && Clipboard.getSystemClipboard().hasString()) {
                items.add(pasteMI);
            }
            if (hasText && !allSelected) {
                if (!hasSelection && !(textInputControl instanceof PasswordField)) {
                    items.add(selectWordMI);
                }
                items.add(selectAllMI);
            }
            selectWordMI.getProperties().put("refreshMenu", Boolean.TRUE);
            selectAllMI.getProperties().put("refreshMenu", Boolean.TRUE);
        } else {
            if (editable) {
                items.setAll(undoMI, redoMI, cutMI, copyMI, pasteMI, deleteMI,
                        separatorMI, selectAllMI);
            } else {
                items.setAll(copyMI, separatorMI, selectAllMI);
            }
            undoMI.setDisable(!getNode().isUndoable());
            redoMI.setDisable(!getNode().isRedoable());
            cutMI.setDisable(maskText || !hasSelection);
            copyMI.setDisable(maskText || !hasSelection);
            pasteMI.setDisable(!Clipboard.getSystemClipboard().hasString());
            deleteMI.setDisable(!hasSelection);
        }
    }

    private static class ContextMenuItem extends MenuItem {
        ContextMenuItem(final String action, EventHandler<ActionEvent> onAction) {
            super(getString("TextInputControl.menu." + action));
            setOnAction(onAction);
        }
    }

    private final MenuItem undoMI   = new ContextMenuItem("Undo", e -> undo());
    private final MenuItem redoMI   = new ContextMenuItem("Redo", e -> redo());
    private final MenuItem cutMI    = new ContextMenuItem("Cut", e -> cut());
    private final MenuItem copyMI   = new ContextMenuItem("Copy", e -> getNode().copy());
    private final MenuItem pasteMI  = new ContextMenuItem("Paste", e -> paste());
    private final MenuItem deleteMI = new ContextMenuItem("DeleteSelection", e -> deleteSelection());
    private final MenuItem selectWordMI = new ContextMenuItem("SelectWord", e -> selectWord());
    private final MenuItem selectAllMI = new ContextMenuItem("SelectAll", e -> selectAll());
    private final MenuItem separatorMI = new SeparatorMenuItem();

}<|MERGE_RESOLUTION|>--- conflicted
+++ resolved
@@ -111,103 +111,6 @@
 
         c.textProperty().addListener(textListener);
 
-<<<<<<< HEAD
-        func(TextInputControl.COPY, c::copy);
-        func(TextInputControl.CUT, this::cut);
-        func(TextInputControl.DELETE_FROM_LINE_START, this::deleteFromLineStart);
-        func(TextInputControl.DELETE_NEXT_CHAR, this::deleteNextChar);
-        func(TextInputControl.DELETE_NEXT_WORD, this::deleteNextWord);
-        func(TextInputControl.DELETE_PREVIOUS_CHAR, this::deletePreviousChar);
-        func(TextInputControl.DELETE_PREVIOUS_WORD, this::deletePreviousWord);
-        func(TextInputControl.DESELECT, c::deselect);
-        func(TextInputControl.DOCUMENT_START, c::home);
-        func(TextInputControl.DOCUMENT_END, c::end);
-        func(TextInputControl.LEFT, () -> nextCharacterVisually(false));
-        func(TextInputControl.LEFT_WORD, this::leftWord);
-        func(TextInputControl.PASTE, this::paste);
-        func(TextInputControl.REDO, this::redo);
-        func(TextInputControl.RIGHT, () -> nextCharacterVisually(true));
-        func(TextInputControl.RIGHT_WORD, this::rightWord);
-        func(TextInputControl.SELECT_ALL, this::selectAll);
-        func(TextInputControl.SELECT_END, this::selectEnd);
-        func(TextInputControl.SELECT_END_EXTEND, this::selectEndExtend);
-        func(TextInputControl.SELECT_HOME, this::selectHome);
-        func(TextInputControl.SELECT_HOME_EXTEND, this::selectHomeExtend);
-        func(TextInputControl.SELECT_LEFT, this::selectLeft);
-        func(TextInputControl.SELECT_LEFT_WORD, this::selectLeftWord);
-        func(TextInputControl.SELECT_RIGHT, this::selectRight);
-        func(TextInputControl.SELECT_RIGHT_WORD, this::selectRightWord);
-        func(TextInputControl.TRAVERSE_NEXT, () -> FocusTraversalInputMap.traverseNext(c));
-        func(TextInputControl.TRAVERSE_PREVIOUS, () -> FocusTraversalInputMap.traversePrevious(c));
-        func(TextInputControl.UNDO, this::undo);
-
-        // common key bindings
-        key(KeyBinding2.shortcut(KeyCode.C), TextInputControl.COPY);
-        key(KeyBinding2.of(KeyCode.COPY), TextInputControl.COPY);
-        key(KeyBinding2.shortcut(KeyCode.INSERT), TextInputControl.COPY);
-        key(KeyBinding2.of(KeyCode.CUT), TextInputControl.CUT);
-        key(KeyBinding2.shortcut(KeyCode.X), TextInputControl.CUT);
-        key(KeyBinding2.of(KeyCode.DELETE), TextInputControl.DELETE_NEXT_CHAR);
-        key(KeyBinding2.of(KeyCode.BACK_SPACE), TextInputControl.DELETE_PREVIOUS_CHAR);
-        key(KeyBinding2.with(KeyCode.BACK_SPACE).shift().build(), TextInputControl.DELETE_PREVIOUS_CHAR);
-        key(KeyBinding2.of(KeyCode.HOME), TextInputControl.DOCUMENT_START);
-        key(KeyBinding2.with(KeyCode.HOME).shortcut().build(), TextInputControl.DOCUMENT_START);
-        key(KeyBinding2.of(KeyCode.UP), TextInputControl.DOCUMENT_START);
-        key(KeyBinding2.of(KeyCode.DOWN), TextInputControl.DOCUMENT_END);
-        key(KeyBinding2.of(KeyCode.END), TextInputControl.DOCUMENT_END);
-        key(KeyBinding2.with(KeyCode.END).shortcut().build(), TextInputControl.DOCUMENT_END);
-        key(KeyBinding2.of(KeyCode.LEFT), TextInputControl.LEFT);
-        key(KeyBinding2.of(KeyCode.PASTE), TextInputControl.PASTE);
-        key(KeyBinding2.shift(KeyCode.INSERT), TextInputControl.PASTE);
-        key(KeyBinding2.shortcut(KeyCode.V), TextInputControl.PASTE);
-        key(KeyBinding2.of(KeyCode.RIGHT), TextInputControl.RIGHT);
-        key(KeyBinding2.shift(KeyCode.DOWN), TextInputControl.SELECT_END);
-        key(KeyBinding2.with(KeyCode.END).shortcut().shift().build(), TextInputControl.SELECT_END);
-        key(KeyBinding2.with(KeyCode.HOME).shortcut().shift().build(), TextInputControl.SELECT_HOME);
-        key(KeyBinding2.shift(KeyCode.UP), TextInputControl.SELECT_HOME);
-        key(KeyBinding2.shift(KeyCode.LEFT), TextInputControl.SELECT_LEFT);
-        key(KeyBinding2.shift(KeyCode.RIGHT), TextInputControl.SELECT_RIGHT);
-        key(KeyBinding2.of(KeyCode.TAB), TextInputControl.TRAVERSE_NEXT);
-        key(KeyBinding2.ctrl(KeyCode.TAB), TextInputControl.TRAVERSE_NEXT);
-        key(KeyBinding2.shift(KeyCode.TAB), TextInputControl.TRAVERSE_PREVIOUS);
-        key(KeyBinding2.with(KeyCode.TAB).control().shift().build(), TextInputControl.TRAVERSE_PREVIOUS);
-        key(KeyBinding2.shortcut(KeyCode.Z), TextInputControl.UNDO);
-
-        // macOS key bindings
-        key(KeyBinding2.with(KeyCode.BACK_SPACE).shortcut().forMac().build(), TextInputControl.DELETE_FROM_LINE_START);
-        key(KeyBinding2.with(KeyCode.DELETE).alt().forMac().build(), TextInputControl.DELETE_NEXT_WORD);
-        key(KeyBinding2.with(KeyCode.BACK_SPACE).alt().forMac().build(), TextInputControl.DELETE_PREVIOUS_WORD);
-        key(KeyBinding2.with(KeyCode.HOME).shift().forMac().build(), TextInputControl.DOCUMENT_START);
-        key(KeyBinding2.with(KeyCode.LEFT).shortcut().forMac().build(), TextInputControl.DOCUMENT_START);
-        key(KeyBinding2.with(KeyCode.RIGHT).shortcut().forMac().build(), TextInputControl.DOCUMENT_END);
-        key(KeyBinding2.with(KeyCode.LEFT).alt().forMac().build(), TextInputControl.LEFT_WORD);
-        key(KeyBinding2.with(KeyCode.Z).shortcut().shift().forMac().build(), TextInputControl.REDO);
-        key(KeyBinding2.with(KeyCode.RIGHT).alt().forMac().build(), TextInputControl.RIGHT_WORD);
-        key(KeyBinding2.shortcut(KeyCode.A), TextInputControl.SELECT_ALL);
-        key(KeyBinding2.with(KeyCode.LEFT).shortcut().shift().forMac().build(), TextInputControl.SELECT_HOME_EXTEND);
-        key(KeyBinding2.with(KeyCode.RIGHT).shortcut().shift().forMac().build(), TextInputControl.SELECT_END_EXTEND);
-        key(KeyBinding2.with(KeyCode.END).shift().forMac().build(), TextInputControl.SELECT_END_EXTEND);
-        key(KeyBinding2.with(KeyCode.LEFT).shift().alt().forMac().build(), TextInputControl.SELECT_LEFT_WORD);
-        key(KeyBinding2.with(KeyCode.RIGHT).shift().alt().forMac().build(), TextInputControl.SELECT_RIGHT_WORD);
-
-        // windows key bindings
-        key(KeyBinding2.with(KeyCode.Y).control().forWindows().build(), TextInputControl.REDO);
-
-        // linux key bindings
-        key(KeyBinding2.with(KeyCode.Z).control().shift().forLinux().build(), TextInputControl.REDO);
-
-        // not-mac key bindings
-        key(KeyBinding2.with(KeyCode.DELETE).control().notForMac().build(), TextInputControl.DELETE_NEXT_WORD);
-        key(KeyBinding2.with(KeyCode.H).control().notForMac().build(), TextInputControl.DELETE_PREVIOUS_CHAR);
-        key(KeyBinding2.with(KeyCode.BACK_SPACE).control().notForMac().build(), TextInputControl.DELETE_PREVIOUS_WORD);
-        key(KeyBinding2.with(KeyCode.BACK_SLASH).control().notForMac().build(), TextInputControl.DESELECT);
-        key(KeyBinding2.with(KeyCode.LEFT).control().notForMac().build(), TextInputControl.LEFT_WORD);
-        key(KeyBinding2.with(KeyCode.RIGHT).control().notForMac().build(), TextInputControl.RIGHT_WORD);
-        key(KeyBinding2.with(KeyCode.HOME).shift().notForMac().build(), TextInputControl.SELECT_HOME);
-        key(KeyBinding2.with(KeyCode.END).shift().notForMac().build(), TextInputControl.SELECT_END);
-        key(KeyBinding2.with(KeyCode.LEFT).control().shift().notForMac().build(), TextInputControl.SELECT_LEFT_WORD);
-        key(KeyBinding2.with(KeyCode.RIGHT).control().shift().notForMac().build(), TextInputControl.SELECT_RIGHT_WORD);
-=======
         regFunc(TextInputControl.COPY, c::copy);
         regFunc(TextInputControl.CUT, this::cut);
         regFunc(TextInputControl.DELETE_FROM_LINE_START, this::deleteFromLineStart);
@@ -303,24 +206,15 @@
         regKey(KeyBinding2.with(KeyCode.END).shift().notForMac().build(), TextInputControl.SELECT_END);
         regKey(KeyBinding2.with(KeyCode.LEFT).control().shift().notForMac().build(), TextInputControl.SELECT_LEFT_WORD);
         regKey(KeyBinding2.with(KeyCode.RIGHT).control().shift().notForMac().build(), TextInputControl.SELECT_RIGHT_WORD);
->>>>>>> ab55af1b
 
         // key pad mappings
         addKeyPadMappings();
 
-<<<<<<< HEAD
-        map(KeyEvent.KEY_TYPED, this::defaultKeyTyped);
-
-        // However, we want to consume other key press / release events too, for
-        // things that would have been handled by the InputCharacter normally
-        mapTail(
-=======
         addHandler(KeyEvent.KEY_TYPED, this::defaultKeyTyped);
 
         // However, we want to consume other key press / release events too, for
         // things that would have been handled by the InputCharacter normally
         addHandlerTail(
->>>>>>> ab55af1b
             new EventCriteria<KeyEvent>() {
                 @Override
                 public EventType<KeyEvent> getEventType() {
@@ -349,29 +243,17 @@
         // VK
         // TODO can PlatformImpl.isSupported(ConditionalFeature) change at runtime?
         if (PlatformImpl.isSupported(ConditionalFeature.VIRTUAL_KEYBOARD)) {
-<<<<<<< HEAD
-            map(KeyBinding2.builder().with(KeyCode.DIGIT9).control().shift().build(), true, (ev) -> {
-=======
             addHandler(KeyBinding2.builder().with(KeyCode.DIGIT9).control().shift().build(), true, (ev) -> {
->>>>>>> ab55af1b
                 FXVK.toggleUseVK(getNode());
             });
         }
 
         // mouse and context menu mappings
-<<<<<<< HEAD
-        map(MouseEvent.MOUSE_PRESSED, this::mousePressed);
-        map(MouseEvent.MOUSE_DRAGGED, this::mouseDragged);
-        map(MouseEvent.MOUSE_RELEASED, this::mouseReleased);
-
-        map(ContextMenuEvent.CONTEXT_MENU_REQUESTED, this::contextMenuRequested);
-=======
         addHandler(MouseEvent.MOUSE_PRESSED, this::mousePressed);
         addHandler(MouseEvent.MOUSE_DRAGGED, this::mouseDragged);
         addHandler(MouseEvent.MOUSE_RELEASED, this::mouseReleased);
 
         addHandler(ContextMenuEvent.CONTEXT_MENU_REQUESTED, this::contextMenuRequested);
->>>>>>> ab55af1b
     }
 
     /**
