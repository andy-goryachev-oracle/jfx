--- conflicted
+++ resolved
@@ -69,19 +69,6 @@
     public void install(Skin<ComboBoxBase<T>> skin) {
         super.install(skin);
 
-<<<<<<< HEAD
-        map(KeyBinding2.with(KeyCode.SPACE).build(), true, this::keyPressed);
-        map(KeyBinding2.withRelease(KeyCode.SPACE).build(), true, this::keyReleased);
-        map(KeyBinding2.with(KeyCode.ENTER).build(), false, this::keyPressed);
-        map(KeyBinding2.withRelease(KeyCode.ENTER).build(), false, this::keyReleased);
-        map(KeyBinding2.with(KeyCode.ESCAPE).build(), true, this::cancelEdit);
-        map(KeyBinding2.with(KeyCode.F10).build(), true, this::forwardToParent);
-        
-        map(MouseEvent.MOUSE_PRESSED, this::mousePressed);
-        map(MouseEvent.MOUSE_RELEASED, this::mouseReleased);
-        map(MouseEvent.MOUSE_ENTERED, this::mouseEntered);
-        map(MouseEvent.MOUSE_EXITED, this::mouseExited);
-=======
         addHandler(KeyBinding2.with(KeyCode.SPACE).build(), true, this::keyPressed);
         addHandler(KeyBinding2.withRelease(KeyCode.SPACE).build(), true, this::keyReleased);
         addHandler(KeyBinding2.with(KeyCode.ENTER).build(), false, this::keyPressed);
@@ -93,7 +80,6 @@
         addHandler(MouseEvent.MOUSE_RELEASED, this::mouseReleased);
         addHandler(MouseEvent.MOUSE_ENTERED, this::mouseEntered);
         addHandler(MouseEvent.MOUSE_EXITED, this::mouseExited);
->>>>>>> ab55af1b
 
         // ComboBoxBase also cares about focus
         getNode().focusedProperty().addListener(focusListener);
@@ -103,19 +89,11 @@
             tlFocus = new TwoLevelFocusComboBehavior(getNode()); // needs to be last.
         }
 
-<<<<<<< HEAD
-        func(ComboBoxBase.TOGGLE_POPUP, this::togglePopup);
-
-        key(KeyBinding2.withRelease(KeyCode.F4).build(), ComboBoxBase.TOGGLE_POPUP);
-        key(KeyBinding2.alt(KeyCode.DOWN), ComboBoxBase.TOGGLE_POPUP);
-        key(KeyBinding2.alt(KeyCode.UP), ComboBoxBase.TOGGLE_POPUP);
-=======
         regFunc(ComboBoxBase.TOGGLE_POPUP, this::togglePopup);
 
         regKey(KeyBinding2.withRelease(KeyCode.F4).build(), ComboBoxBase.TOGGLE_POPUP);
         regKey(KeyBinding2.alt(KeyCode.DOWN), ComboBoxBase.TOGGLE_POPUP);
         regKey(KeyBinding2.alt(KeyCode.UP), ComboBoxBase.TOGGLE_POPUP);
->>>>>>> ab55af1b
     }
 
     @Override public void dispose() {
