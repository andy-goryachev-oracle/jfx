/*
 * Copyright (c) 2015, 2023, Oracle and/or its affiliates. All rights reserved.
 * DO NOT ALTER OR REMOVE COPYRIGHT NOTICES OR THIS FILE HEADER.
 *
 * This code is free software; you can redistribute it and/or modify it
 * under the terms of the GNU General Public License version 2 only, as
 * published by the Free Software Foundation.  Oracle designates this
 * particular file as subject to the "Classpath" exception as provided
 * by Oracle in the LICENSE file that accompanied this code.
 *
 * This code is distributed in the hope that it will be useful, but WITHOUT
 * ANY WARRANTY; without even the implied warranty of MERCHANTABILITY or
 * FITNESS FOR A PARTICULAR PURPOSE.  See the GNU General Public License
 * version 2 for more details (a copy is included in the LICENSE file that
 * accompanied this code).
 *
 * You should have received a copy of the GNU General Public License version
 * 2 along with this work; if not, write to the Free Software Foundation,
 * Inc., 51 Franklin St, Fifth Floor, Boston, MA 02110-1301 USA.
 *
 * Please contact Oracle, 500 Oracle Parkway, Redwood Shores, CA 94065 USA
 * or visit www.oracle.com if you need additional information or have any
 * questions.
 */

/**
 * Defines the UI controls, charts, and skins that are available
 * for the JavaFX UI toolkit.
 *
 * @moduleGraph
 * @since 9
 */
module javafx.controls {
    requires transitive javafx.base;
    requires transitive javafx.graphics;

    exports javafx.scene.chart;
    exports javafx.scene.control;
    exports javafx.scene.control.cell;
<<<<<<< HEAD
    exports javafx.scene.control.rich;
    exports javafx.scene.control.rich.model;
    exports javafx.scene.control.rich.skin;
    exports javafx.scene.control.util;
    exports javafx.scene.control.input;
=======
    exports javafx.scene.control.behavior;
>>>>>>> 3936f0e4
    exports javafx.scene.control.skin;

    exports com.sun.javafx.scene.control to
        javafx.web;
    exports com.sun.javafx.scene.control.behavior to
        javafx.web;
    exports com.sun.javafx.scene.control.inputmap to
        javafx.web;
    exports com.sun.javafx.scene.control.skin to
        javafx.graphics,
        javafx.web;
}<|MERGE_RESOLUTION|>--- conflicted
+++ resolved
@@ -37,15 +37,11 @@
     exports javafx.scene.chart;
     exports javafx.scene.control;
     exports javafx.scene.control.cell;
-<<<<<<< HEAD
     exports javafx.scene.control.rich;
     exports javafx.scene.control.rich.model;
     exports javafx.scene.control.rich.skin;
     exports javafx.scene.control.util;
-    exports javafx.scene.control.input;
-=======
     exports javafx.scene.control.behavior;
->>>>>>> 3936f0e4
     exports javafx.scene.control.skin;
 
     exports com.sun.javafx.scene.control to
