--- conflicted
+++ resolved
@@ -1,9 +1,5 @@
 /*
-<<<<<<< HEAD
- * Copyright (c) 2020, 2023, Oracle and/or its affiliates. All rights reserved.
-=======
  * Copyright (c) 2020, 2024, Oracle and/or its affiliates. All rights reserved.
->>>>>>> 29004352
  * DO NOT ALTER OR REMOVE COPYRIGHT NOTICES OR THIS FILE HEADER.
  *
  * This code is free software; you can redistribute it and/or modify it
@@ -29,31 +25,16 @@
 
 package test.com.sun.javafx.scene.control.behavior;
 
-<<<<<<< HEAD
-import static javafx.collections.FXCollections.observableArrayList;
-import static javafx.scene.control.skin.TextInputSkinShim.isCaretBlinking;
-import static org.junit.Assert.assertEquals;
-import static org.junit.Assert.assertFalse;
-import static org.junit.Assert.assertNull;
-import static org.junit.Assert.assertSame;
-import static org.junit.Assert.assertTrue;
-import static test.com.sun.javafx.scene.control.infrastructure.ControlSkinFactory.createBehavior;
-import java.lang.ref.WeakReference;
-import java.util.Set;
-=======
-import static com.sun.javafx.scene.control.behavior.TextBehaviorShim.getRawBidi;
-import static com.sun.javafx.scene.control.behavior.TextBehaviorShim.isRTLText;
 import static javafx.collections.FXCollections.observableArrayList;
 import static javafx.scene.control.skin.TextInputSkinShim.isCaretBlinking;
 import static org.junit.jupiter.api.Assertions.assertEquals;
 import static org.junit.jupiter.api.Assertions.assertFalse;
-import static org.junit.jupiter.api.Assertions.assertNotNull;
 import static org.junit.jupiter.api.Assertions.assertNull;
 import static org.junit.jupiter.api.Assertions.assertSame;
 import static org.junit.jupiter.api.Assertions.assertTrue;
 import static test.com.sun.javafx.scene.control.infrastructure.ControlSkinFactory.createBehavior;
 import java.lang.ref.WeakReference;
->>>>>>> 29004352
+import java.util.Set;
 import javafx.scene.Scene;
 import javafx.scene.control.Button;
 import javafx.scene.control.Control;
@@ -68,24 +49,12 @@
 import javafx.scene.layout.Pane;
 import javafx.scene.layout.VBox;
 import javafx.stage.Stage;
-<<<<<<< HEAD
-import org.junit.After;
-import org.junit.Before;
-import org.junit.Test;
+import org.junit.jupiter.api.AfterEach;
+import org.junit.jupiter.api.BeforeEach;
+import org.junit.jupiter.api.Test;
 import com.sun.javafx.PlatformUtil;
 import com.sun.javafx.scene.control.behavior.BehaviorBase;
 import com.sun.javafx.scene.control.behavior.ListCellBehavior;
-=======
-import org.junit.jupiter.api.AfterEach;
-import org.junit.jupiter.api.BeforeEach;
-import org.junit.jupiter.api.Test;
-import com.sun.javafx.scene.control.behavior.BehaviorBase;
-import com.sun.javafx.scene.control.behavior.ListCellBehavior;
-import com.sun.javafx.scene.control.behavior.TextFieldBehavior;
-import com.sun.javafx.scene.control.inputmap.InputMap;
-import com.sun.javafx.scene.control.inputmap.InputMap.KeyMapping;
-import com.sun.javafx.scene.control.inputmap.KeyBinding;
->>>>>>> 29004352
 
 /**
  * Test for misbehavior of individual implementations that turned
@@ -203,16 +172,14 @@
 
 //---------- TextInputControl
 
-<<<<<<< HEAD
 //    @Test
 //    public void testChildMapsCleared() {
 //        TextField control = new TextField("some text");
 //        TextFieldBehavior behavior = (TextFieldBehavior) createBehavior(control);
 //        InputMap<?> inputMap = behavior.getInputMap();
-//        // child maps are not used anymore
-//        //assertFalse("sanity: inputMap has child maps", inputMap.getChildInputMaps().isEmpty());
+//        assertFalse(inputMap.getChildInputMaps().isEmpty(), "sanity: inputMap has child maps");
 //        behavior.dispose();
-//        assertEquals("default child maps must be cleared", 0, inputMap.getChildInputMaps().size());
+//        assertEquals(0, inputMap.getChildInputMaps().size(), "default child maps must be cleared");
 //    }
 
 //    @Test
@@ -220,31 +187,10 @@
 //        TextField control = new TextField("some text");
 //        TextFieldBehavior behavior = (TextFieldBehavior) createBehavior(control);
 //        InputMap<?> inputMap = behavior.getInputMap();
-//        assertFalse("sanity: inputMap has mappings", inputMap.getMappings().isEmpty());
+//        assertFalse(inputMap.getMappings().isEmpty(), "sanity: inputMap has mappings");
 //        behavior.dispose();
-//        assertEquals("default mappings must be cleared", 0, inputMap.getMappings().size());
+//        assertEquals(0, inputMap.getMappings().size(), "default mappings must be cleared");
 //    }
-=======
-    @Test
-    public void testChildMapsCleared() {
-        TextField control = new TextField("some text");
-        TextFieldBehavior behavior = (TextFieldBehavior) createBehavior(control);
-        InputMap<?> inputMap = behavior.getInputMap();
-        assertFalse(inputMap.getChildInputMaps().isEmpty(), "sanity: inputMap has child maps");
-        behavior.dispose();
-        assertEquals(0, inputMap.getChildInputMaps().size(), "default child maps must be cleared");
-    }
-
-    @Test
-    public void testDefaultMappingsCleared() {
-        TextField control = new TextField("some text");
-        TextFieldBehavior behavior = (TextFieldBehavior) createBehavior(control);
-        InputMap<?> inputMap = behavior.getInputMap();
-        assertFalse(inputMap.getMappings().isEmpty(), "sanity: inputMap has mappings");
-        behavior.dispose();
-        assertEquals(0, inputMap.getMappings().size(), "default mappings must be cleared");
-    }
->>>>>>> 29004352
 
     /**
      * Sanity test: mappings to key pad keys.
@@ -310,7 +256,6 @@
     @Test
     public void testKeyPadMappingOnPlatform() {
         TextField control = new TextField("some text");
-<<<<<<< HEAD
         ControlShim.installDefaultSkin(control);
         KeyCode[] codes = {
             KeyCode.KP_LEFT,
@@ -323,21 +268,12 @@
             if (PlatformUtil.isMac()) {
                 KeyBinding expectedMac = KeyBinding.command(c);
                 System.out.println(expectedMac);
-                assertTrue("code=" + c, keys.contains(expectedMac));
+                assertTrue(keys.contains(expectedMac), "code=" + c);
             } else {
                 KeyBinding expectedNotMac = KeyBinding.ctrl(c);
-                assertTrue("code=" + c, keys.contains(expectedNotMac));
+                assertTrue(keys.contains(expectedNotMac), "code=" + c);
             }
         }
-=======
-        TextFieldBehavior behavior = (TextFieldBehavior) createBehavior(control);
-        assertNull(getRawBidi(behavior), "sanity: initial bidi");
-        // validate bidi field
-        isRTLText(behavior);
-        assertNotNull(getRawBidi(behavior));
-        control.setText("dummy");
-        assertNull(getRawBidi(behavior), "listener working (bidi is reset)");
->>>>>>> 29004352
     }
 
     /**
@@ -348,13 +284,13 @@
 //    @Test
 //    public void testTextPropertyListener() {
 //        TextField control = new TextField("some text");
-//        TextFieldBehavior behavior = new TextFieldBehavior();
-//        assertNull("sanity: initial bidi", getRawBidi(behavior));
+//        TextFieldBehavior behavior = (TextFieldBehavior) createBehavior(control);
+//        assertNull(getRawBidi(behavior), "sanity: initial bidi");
 //        // validate bidi field
 //        isRTLText(behavior);
 //        assertNotNull(getRawBidi(behavior));
 //        control.setText("dummy");
-//        assertNull("listener working (bidi is reset)", getRawBidi(behavior));
+//        assertNull(getRawBidi(behavior), "listener working (bidi is reset)");
 //    }
 
 //----------- TreeView
@@ -545,5 +481,4 @@
             }
         });
     }
-
 }