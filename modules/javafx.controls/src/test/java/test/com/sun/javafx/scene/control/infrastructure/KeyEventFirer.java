--- conflicted
+++ resolved
@@ -322,12 +322,9 @@
     public static KeyCode getKeyCodeFor(char c) {
         if (keyCodes == null) {
             keyCodes = createKeyCodes(
-<<<<<<< HEAD
-=======
                 " ", KeyCode.SPACE,
                 "\t", KeyCode.TAB,
                 "\n", KeyCode.ENTER,
->>>>>>> 911e6d33
                 "a", KeyCode.A,
                 "b", KeyCode.B,
                 "c", KeyCode.C,
@@ -365,12 +362,7 @@
                 "8", KeyCode.DIGIT8,
                 "9", KeyCode.DIGIT9,
                 ".", KeyCode.PERIOD,
-<<<<<<< HEAD
-                ",", KeyCode.COMMA,
-                "\n", KeyCode.ENTER
-=======
                 ",", KeyCode.COMMA
->>>>>>> 911e6d33
             );
         }
 
