--- conflicted
+++ resolved
@@ -138,12 +138,7 @@
      * Creates an empty instance of Text.
      */
     public Text() {
-<<<<<<< HEAD
         setNodeOrientation(NodeOrientation.LEFT_TO_RIGHT);
-        if (fontLoader == null) {
-            fontLoader = Toolkit.getToolkit().getFontLoader();
-        }
-=======
         InvalidationListener listener = new InvalidationListener() {
             @Override public void invalidated(Observable observable) {
                 checkSpan();
@@ -151,7 +146,6 @@
         };
         parentProperty().addListener(listener);
         managedProperty().addListener(listener);
->>>>>>> 6cb947d4
         setPickOnBounds(true);
     }
 
