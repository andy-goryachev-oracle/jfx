/*
 * Copyright (c) 2010, 2012, Oracle and/or its affiliates. All rights reserved.
 * DO NOT ALTER OR REMOVE COPYRIGHT NOTICES OR THIS FILE HEADER.
 *
 * This code is free software; you can redistribute it and/or modify it
 * under the terms of the GNU General Public License version 2 only, as
 * published by the Free Software Foundation.  Oracle designates this
 * particular file as subject to the "Classpath" exception as provided
 * by Oracle in the LICENSE file that accompanied this code.
 *
 * This code is distributed in the hope that it will be useful, but WITHOUT
 * ANY WARRANTY; without even the implied warranty of MERCHANTABILITY or
 * FITNESS FOR A PARTICULAR PURPOSE.  See the GNU General Public License
 * version 2 for more details (a copy is included in the LICENSE file that
 * accompanied this code).
 *
 * You should have received a copy of the GNU General Public License version
 * 2 along with this work; if not, write to the Free Software Foundation,
 * Inc., 51 Franklin St, Fifth Floor, Boston, MA 02110-1301 USA.
 *
 * Please contact Oracle, 500 Oracle Parkway, Redwood Shores, CA 94065 USA
 * or visit www.oracle.com if you need additional information or have any
 * questions.
 */

package javafx.scene.paint;

import java.util.HashMap;
import java.util.Map;

import javafx.animation.Interpolatable;

import com.sun.javafx.Utils;
import com.sun.javafx.beans.annotations.Default;
import com.sun.javafx.tk.Toolkit;

// NOTE: this definition, while correct, contains a lot of information which
// is irrelevant to most developers. We should get to the basic definition and
// usage patterns sooner.

/**
 * The Color class is used to encapsulate colors in the default sRGB color space.
 * Every color has an implicit alpha value of 1.0 or an explicit one provided
 * in the constructor. The alpha value defines the transparency of a color
 * and can be  represented by a double value in the range 0.0-1.0 or 0-255.
 * An alpha value of 1.0 or 255 means that the color is completely opaque
 * and an alpha value of 0 or 0.0 means that the color is completely transparent.
 * When constructing a {@code Color} with an explicit alpha or getting
 * the color/alpha components of a Color,
 * the color components are never premultiplied by the alpha component.
 * </p>
 *
 * <p>{@code Color}s can be created with the constructor or with one of several
 * utility methods.  The following lines of code all create the same
 * blue color:</p>
 *
 * <pre><code>
 * Color c = Color.BLUE;   //use the blue constant
 * Color c = new Color(0,0,1,1.0); // standard constructor, use 0->1.0 values, explicit alpha of 1.0
 *
 * Color c = Color.color(0,0,1.0); //use 0->1.0 values. implicit alpha of 1.0
 * Color c = Color.color(0,0,1.0,1.0); //use 0->1.0 values, explicit alpha of 1.0
 *
 * Color c = Color.rgb(0,0,255); //use 0->255 integers, implict alpha of 1.0
 * Color c = Color.rgb(0,0,255,1.0); //use 0->255 integers, explict alpha of 1.0
 *
 * Color c = Color.hsb(270,1.0,1.0); //hue = 270, saturation & value = 1.0. inplict alpha of 1.0
 * Color c = Color.hsb(270,1.0,1.0,1.0); //hue = 270, saturation & value = 1.0, explict alpha of 1.0
 *
 * Color c = Color.web("0x0000FF",1.0);// blue as a hex web value, explict alpha
 * Color c = Color.web("0x0000FF");// blue as a hex web value, implict alpha
 * Color c = Color.web("#0000FF",1.0);// blue as a hex web value, explict alpha
 * Color c = Color.web("#0000FF");// blue as a hex web value, implict alpha
 * Color c = Color.web("0000FF",1.0);// blue as a hex web value, explict alpha
 * Color c = Color.web("0000FF");// blue as a hex web value, implict alpha
 * </code></pre>
 *
 * <p>
 * The creation of a {@code Color} will throw {@code IllegalArgumentException} if any
 * of the values are out of range.
 * </p>
 *
 * <p>
 * For example:
 * <pre><code>
 * Rectangle rec1 = new Rectangle(5, 5, 50, 40);
 * rec1.setFill(Color.RED);
 * rec1.setStroke(Color.GREEN);
 * rec1.setStrokeWidth(3);
 *
 * Rectangle rec2 = new Rectangle(65, 5, 50, 40);
 * rec2.setFill(Color.rgb(91, 127, 255));
 * rec2.setStroke(Color.hsb(40, 0.7, 0.8));
 * rec2.setStrokeWidth(3);
 * </code></pre>
 * </p>
 */
public class Color extends Paint implements Interpolatable<Color> { // final

    /**
     * Brightness change factor for darker() and brighter() methods.
     */
    private static final double DARKER_BRIGHTER_FACTOR = 0.7;

    /**
     * Saturation change factor for saturate() and desaturate() methods.
     */
    private static final double SATURATE_DESATURATE_FACTOR = 0.7;

    /**
     * Creates an sRGB color with the specified red, green and blue values
     * in the range {@code 0.0-1.0}, and a given opacity.
     *
     * @param red the red component, in the range {@code 0.0-1.0}
     * @param green the green component, in the range {@code 0.0-1.0}
     * @param blue the blue component, in the range {@code 0.0-1.0}
     * @param opacity the opacity component, in the range {@code 0.0-1.0}
     * @return the {@code Color}
     * @throws IllegalArgumentException if any value is out of range
     */
    public static Color color(double red, double green, double blue, @Default("1") double opacity) {
        return new Color(red, green, blue, opacity);
    }

    /**
     * Creates an opaque sRGB color with the specified red, green and blue values
     * in the range {@code 0.0-1.0}.
     *
     * @param red the red component, in the range {@code 0.0-1.0}
     * @param green the green component, in the range {@code 0.0-1.0}
     * @param blue the blue component, in the range {@code 0.0-1.0}
     * @return the {@code Color}
     * @throws IllegalArgumentException if any value is out of range
     */
    public static Color color(double red, double green, double blue) {
        return new Color(red, green, blue, 1);
    }

    /**
     * Creates an sRGB color with the specified RGB values in the range {@code 0-255},
     * and a given opacity.
     *
     * @param red the red component, in the range {@code 0-255}
     * @param green the green component, in the range {@code 0-255}
     * @param blue the blue component, in the range {@code 0-255}
     * @param opacity the opacity component, in the range {@code 0.0-1.0}
     * @return the {@code Color}
     * @throws IllegalArgumentException if any value is out of range
     */
    public static Color rgb(int red, int green, int blue, double opacity) {
        checkRGB(red, green, blue);
        return new Color(
            red / 255.0,
            green / 255.0,
            blue / 255.0,
            opacity);
    }

    /**
     * Creates an opaque sRGB color with the specified RGB values in the range {@code 0-255}.
     *
     * @param red the red component, in the range {@code 0-255}
     * @param green the green component, in the range {@code 0-255}
     * @param blue the blue component, in the range {@code 0-255}
     * @return the {@code Color}
     * @throws IllegalArgumentException if any value is out of range
     */
    public static Color rgb(int red, int green, int blue) {
        checkRGB(red, green, blue);
        return new Color(
            red / 255.0,
            green / 255.0,
            blue / 255.0,
            1.0);
    }


    /**
     * This is a shortcut for {@code rgb(gray, gray, gray)}.
     */
    public static Color grayRgb(int gray) {
        return rgb(gray, gray, gray);
    }

    /**
     * This is a shortcut for {@code rgb(gray, gray, gray, opacity)}.
     */
    public static Color grayRgb(int gray, double opacity) {
        return rgb(gray, gray, gray, opacity);
    }

    /**
     * Creates a grey color.
     * @param gray color on gray scale in the range
     *             {@code 0.0} (black) - {@code 1.0} (white).
     * @param opacity the opacity component, in the range {@code 0.0-1.0}
     * @return the {@code Color}
     * @throws IllegalArgumentException if any value is out of range
     */
    public static Color gray(double gray, double opacity) {
        return new Color(gray, gray, gray, opacity);
    }

    /**
     * Creates an opaque grey color.
     * @param gray color on gray scale in the range
     *             {@code 0.0} (black) - {@code 1.0} (white).
     * @return the {@code Color}
     * @throws IllegalArgumentException if any value is out of range
     */
    public static Color gray(double gray) {
        return gray(gray, 1.0);
    }

    private static void checkRGB(int red, int green, int blue) {
        if (red < 0 || red > 255) {
            throw new IllegalArgumentException("Color.rgb's red parameter (" + red + ") expects color values 0-255");
        }
        if (green < 0 || green > 255) {
            throw new IllegalArgumentException("Color.rgb's green parameter (" + green + ") expects color values 0-255");
        }
        if (blue < 0 || blue > 255) {
            throw new IllegalArgumentException("Color.rgb's blue parameter (" + blue + ") expects color values 0-255");
        }
    }

    /**
     * Creates a {@code Color} based on the specified values in the HSB color model,
     * and a given opacity.
     *
     * @param hue the hue, in degrees
     * @param saturation the saturation, {@code 0.0 to 1.0}
     * @param brightness the brightness, {@code 0.0 to 1.0}
     * @param opacity the opacity, {@code 0.0 to 1.0}
     * @return the {@code Color}
     * @throws IllegalArgumentException if {@code saturation}, {@code brightness} or
     *         {@code opacity} are out of range
     */
    public static Color hsb(double hue, double saturation, double brightness, double opacity) {
        checkSB(saturation, brightness);
        double[] rgb = Utils.HSBtoRGB(hue, saturation, brightness);
        Color result = new Color(rgb[0], rgb[1], rgb[2], opacity);
        return result;
    }

    /**
     * Creates an opaque {@code Color} based on the specified values in the HSB color model.
     *
     * @param hue the hue, in degrees
     * @param saturation the saturation, {@code 0.0 to 1.0}
     * @param brightness the brightness, {@code 0.0 to 1.0}
     * @return the {@code Color}
     * @throws IllegalArgumentException if {@code saturation} or {@code brightness} are
     *         out of range
     */
    public static Color hsb(double hue, double saturation, double brightness) {
        return hsb(hue, saturation, brightness, 1.0);
    }

    private static void checkSB(double saturation, double brightness) {
        if (saturation < 0.0 || saturation > 1.0) {
            throw new IllegalArgumentException("Color.hsb's saturation parameter (" + saturation + ") expects values 0.0-1.0");
        }
        if (brightness < 0.0 || brightness > 1.0) {
            throw new IllegalArgumentException("Color.hsb's brightness parameter (" + brightness + ") expects values 0.0-1.0");
        }
    }

    /**
     * Creates an RGB color specified with hexadecimal notation or
     * color name.
     *
     * <p>Hexadecimal string contains values of red, green and blue channel.
     * Optionally, value of alfa channel can be added. The whole string can
     * be optionally prefixed by "0x" or "#".</p>
     *
     * <p>For colors without alpha channel and for named colors, opacity
     * is set according to the {@code opacity} argument. For colors with
     * alpha channel, the resulting opacity is a combination of alpha channel
     * and the {@code opacity} argument, so transparent color becomes more
     * transparent by specifying opacity.</p>
     *
     * <p>This method supports also short notation, in which each channel
     * is represented by only one hexadecimal character.</p>
     *
     * Examples:
     * <pre><code>
     * Color c = Color.web("0xff668840", 0.5);
     * Color c = Color.web("0xff6688", 0.5);
     * Color c = Color.web("#ff6688", 0.5);
     * Color c = Color.web("ff6688", 0.5);
     * Color c = Color.web("f68", 0.5);
     * Color c = Color.web("orange", 0.5);
     * </code></pre>
     *
     * @param colorRawName the hexadecimal string or color name
     * @param opacity the opacity component in range from 0.0 (transparent)
     *                to 1.0 (opaque)
     * @throws NullPointerException if {@code colorRawName} is {@code null}
     * @throws IllegalArgumentException if {@code colorRawName} specifies
     *      an unsupported color name or illegal hexadecimal value
     */
    public static Color web(String colorRawName, double opacity) {
        if (colorRawName == null) {
            throw new NullPointerException(
                    "The color components or name must be specified");
        }
        if (colorRawName.isEmpty()) {
            throw new IllegalArgumentException("Invalid color specification");
        }
        
        String color = colorRawName.toLowerCase();

        if (color.startsWith("#")) {
            color = color.substring(1);
        } else if (color.startsWith("0x")) {
            color = color.substring(2);
        } else {
            Color col = NamedColors.get(color);
            if (col != null) {
                if (opacity == 1.0) {
                    return col;
                } else {
                    return Color.color(col.red, col.green, col.blue, opacity);
                }
            }
        }

        int len = color.length();

        try {
            int r;
            int g;
            int b;
            int a;

            if (len == 3) {
                r = Integer.parseInt(color.substring(0, 1), 16);
                g = Integer.parseInt(color.substring(1, 2), 16);
                b = Integer.parseInt(color.substring(2, 3), 16);
                return Color.color(r / 15.0, g / 15.0, b / 15.0, opacity);
            } else if (len == 4) {
                r = Integer.parseInt(color.substring(0, 1), 16);
                g = Integer.parseInt(color.substring(1, 2), 16);
                b = Integer.parseInt(color.substring(2, 3), 16);
                a = Integer.parseInt(color.substring(3, 4), 16);
                return Color.color(r / 15.0, g / 15.0, b / 15.0,
                        opacity * a / 15.0);
            } else if (len == 6) {
                r = Integer.parseInt(color.substring(0, 2), 16);
                g = Integer.parseInt(color.substring(2, 4), 16);
                b = Integer.parseInt(color.substring(4, 6), 16);
                return Color.rgb(r, g, b, opacity);
            } else if (len == 8) {
                r = Integer.parseInt(color.substring(0, 2), 16);
                g = Integer.parseInt(color.substring(2, 4), 16);
                b = Integer.parseInt(color.substring(4, 6), 16);
                a = Integer.parseInt(color.substring(6, 8), 16);
                return Color.rgb(r, g, b, opacity * a / 255.0);
            }
        } catch (NumberFormatException nfe) {}

        throw new IllegalArgumentException("Invalid color specification");
    }

    /**
     * Creates an RGB color specified with hexadecimal notation or
     * color name.
     *
     * <p>Hexadecimal string contains values of red, green and blue channel.
     * Optionally, value of alfa channel can be added. The whole string can
     * be optionally prefixed by "0x" or "#".</p>
     *
     * <p>For colors without alpha channel and for named colors, opacity
     * is set to {@code 1.0} (opaque).</p>
     *
     * <p>This method supports also short notation, in which each channel
     * is represented by only one hexadecimal character.</p>
     *
     * Examples:
     * <pre><code>
     * Color c = Color.web("0xff668840");
     * Color c = Color.web("0xff6688");
     * Color c = Color.web("#ff6688");
     * Color c = Color.web("ff6688");
     * Color c = Color.web("f68");
     * Color c = Color.web("orange");
     * </code></pre>
     *
     * @param color the hexadecimal string or color name
     */
    public static Color web(String color) {
        return web(color, 1.0);
    }

    /**
     * Creates a color value from a string representation. The format
     * of the string representation is the same as in {@link #web(String)}.
     *
     * @param value the string to convert
     * @throws NullPointerException if the {@code value} is {@code null}
     * @throws IllegalArgumentException if the {@code value} specifies
     *      an unsupported color name or illegal hexadecimal value
     * @return a {@code Color} object holding the value represented 
     * by the string argument
     * @see #web(String)
     */
    public static Color valueOf(String value) {
        if (value == null) {
            throw new NullPointerException("color must be specified");
        }

        return web(value);
    }
    
    private static int to32BitInteger(int red, int green, int blue, int alpha) {
        int i = red;
        i = i << 8;
        i = i | green;
        i = i << 8;
        i = i | blue;
        i = i << 8;
        i = i | alpha;
        return i;
    }

    /**
     * Gets the hue component of this {@code Color}.
     * @return Hue value in the range in the range {@code 0.0-360.0}.
     */
    public double getHue() {
        return Utils.RGBtoHSB(red, green, blue)[0];
    }

    /**
     * Gets the saturation component of this {@code Color}.
     * @return Saturation value in the range in the range {@code 0.0-1.0}.
     */
    public double getSaturation() {
        return Utils.RGBtoHSB(red, green, blue)[1];
    }

    /**
     * Gets the brightness component of this {@code Color}.
     * @return Brightness value in the range in the range {@code 0.0-1.0}.
     */
    public double getBrightness() {
        return Utils.RGBtoHSB(red, green, blue)[2];
    }

    /**
     * Creates a new {@code Color} based on this {@code Color} with hue,
     * saturation, brightness and opacity values altered. Hue is shifted
     * about the given value and normalized into its natural range, the
     * other components' values are multiplied by the given factors and
     * clipped into their ranges.
     *
     * Increasing brightness of black color is allowed by using an arbitrary,
     * very small source brightness instead of zero.
     */
    public Color deriveColor(double hueShift, double saturationFactor,
            double brightnessFactor, double opacityFactor) {

        double[] hsb = Utils.RGBtoHSB(red, green, blue);

        /* Allow brightness increase of black color */
        double b = hsb[2];
        if (b == 0 && brightnessFactor > 1.0) {
            b = 0.05;
        }

        /* the tail "+ 360) % 360" solves shifts into negative numbers */
        double h = (((hsb[0] + hueShift) % 360) + 360) % 360;
        double s = Math.max(Math.min(hsb[1] * saturationFactor, 1.0), 0.0);
        b = Math.max(Math.min(b * brightnessFactor, 1.0), 0.0);
        double a = Math.max(Math.min(opacity * opacityFactor, 1.0), 0.0);
        return hsb(h, s, b, a);
    }

    /**
     * Creates a new Color that is a brighter version of this Color.
     */
    public Color brighter() {
        return deriveColor(0, 1.0, 1.0 / DARKER_BRIGHTER_FACTOR, 1.0);
    }

    /**
     * Creates a new Color that is a darker version of this Color.
     */
    public Color darker() {
        return deriveColor(0, 1.0, DARKER_BRIGHTER_FACTOR, 1.0);
    }

    /**
     * Creates a new Color that is a more saturated version of this Color.
     */
    public Color saturate() {
        return deriveColor(0, 1.0 / SATURATE_DESATURATE_FACTOR, 1.0, 1.0);
    }

    /**
     * Creates a new Color that is a less saturated version of this Color.
     */
    public Color desaturate() {
        return deriveColor(0, SATURATE_DESATURATE_FACTOR, 1.0, 1.0);
    }

    /**
     * Creates a new Color that is grayscale equivalent of this Color.
     * Opacity is preserved.
     */
    public Color grayscale() {
        double gray = 0.21 * red + 0.71 * green + 0.07 * blue;
        return Color.color(gray, gray, gray, opacity);
    }

    /**
     * Creates a new Color that is inversion of this Color.
     * Opacity is preserved.
     */
    public Color invert() {
        return Color.color(1.0 - red, 1.0 - green, 1.0 - blue, opacity);
    }

    /**
     * A fully transparent color with an ARGB value of #00000000.
     */
    public static final Color TRANSPARENT          = color(0.0, 0.0, 0.0, 0.0);

    /**
     * The color alice blue with an RGB value of #F0F8FF.
     */
    public static final Color ALICEBLUE            = rgb(0xF0, 0xF8, 0xFF);

    /**
     * The color antique white with an RGB value of #FAEBD7.
     */
    public static final Color ANTIQUEWHITE         = rgb(0xFA, 0xEB, 0xD7);

    /**
     * The color aqua with an RGB value of #00FFFF.
     */
    public static final Color AQUA                 = rgb(0x00, 0xFF, 0xFF);

    /**
     * The color aquamarine with an RGB value of #7FFFD4.
     */
    public static final Color AQUAMARINE           = rgb(0x7F, 0xFF, 0xD4);

    /**
     * The color azure with an RGB value of #F0FFFF.
     */
    public static final Color AZURE                = rgb(0xF0, 0xFF, 0xFF);

    /**
     * The color beige with an RGB value of #F5F5DC.
     */
    public static final Color BEIGE                = rgb(0xF5, 0xF5, 0xDC);

    /**
     * The color bisque with an RGB value of #FFE4C4.
     */
    public static final Color BISQUE               = rgb(0xFF, 0xE4, 0xC4);

    /**
     * The color black with an RGB value of #000000.
     */
    public static final Color BLACK                = rgb(0x00, 0x00, 0x00);

    /**
     * The color blanched almond with an RGB value of #FFEBCD.
     */
    public static final Color BLANCHEDALMOND       = rgb(0xFF, 0xEB, 0xCD);

    /**
     * The color blue with an RGB value of #0000FF.
     */
    public static final Color BLUE                 = rgb(0x00, 0x00, 0xFF);

    /**
     * The color blue violet with an RGB value of #8A2BE2.
     */
    public static final Color BLUEVIOLET           = rgb(0x8A, 0x2B, 0xE2);

    /**
     * The color brown with an RGB value of #A52A2A.
     */
    public static final Color BROWN                = rgb(0xA5, 0x2A, 0x2A);

    /**
     * The color burly wood with an RGB value of #DEB887.
     */
    public static final Color BURLYWOOD            = rgb(0xDE, 0xB8, 0x87);

    /**
     * The color cadet blue with an RGB value of #5F9EA0.
     */
    public static final Color CADETBLUE            = rgb(0x5F, 0x9E, 0xA0);

    /**
     * The color chartreuse with an RGB value of #7FFF00.
     */
    public static final Color CHARTREUSE           = rgb(0x7F, 0xFF, 0x00);

    /**
     * The color chocolate with an RGB value of #D2691E.
     */
    public static final Color CHOCOLATE            = rgb(0xD2, 0x69, 0x1E);

    /**
     * The color coral with an RGB value of #FF7F50.
     */
    public static final Color CORAL                = rgb(0xFF, 0x7F, 0x50);

    /**
     * The color cornflower blue with an RGB value of #6495ED.
     */
    public static final Color CORNFLOWERBLUE       = rgb(0x64, 0x95, 0xED);

    /**
     * The color cornsilk with an RGB value of #FFF8DC.
     */
    public static final Color CORNSILK             = rgb(0xFF, 0xF8, 0xDC);

    /**
     * The color crimson with an RGB value of #DC143C.
     */
    public static final Color CRIMSON              = rgb(0xDC, 0x14, 0x3C);

    /**
     * The color cyan with an RGB value of #00FFFF.
     */
    public static final Color CYAN                 = rgb(0x00, 0xFF, 0xFF);

    /**
     * The color dark blue with an RGB value of #00008B.
     */
    public static final Color DARKBLUE             = rgb(0x00, 0x00, 0x8B);

    /**
     * The color dark cyan with an RGB value of #008B8B.
     */
    public static final Color DARKCYAN             = rgb(0x00, 0x8B, 0x8B);

    /**
     * The color dark goldenrod with an RGB value of #B8860B.
     */
    public static final Color DARKGOLDENROD        = rgb(0xB8, 0x86, 0x0B);

    /**
     * The color dark gray with an RGB value of #A9A9A9.
     */
    public static final Color DARKGRAY             = rgb(0xA9, 0xA9, 0xA9);

    /**
     * The color dark green with an RGB value of #006400.
     */
    public static final Color DARKGREEN            = rgb(0x00, 0x64, 0x00);

    /**
     * The color dark grey with an RGB value of #A9A9A9.
     */
    public static final Color DARKGREY             = DARKGRAY;

    /**
     * The color dark khaki with an RGB value of #BDB76B.
     */
    public static final Color DARKKHAKI            = rgb(0xBD, 0xB7, 0x6B);

    /**
     * The color dark magenta with an RGB value of #8B008B.
     */
    public static final Color DARKMAGENTA          = rgb(0x8B, 0x00, 0x8B);

    /**
     * The color dark olive green with an RGB value of #556B2F.
     */
    public static final Color DARKOLIVEGREEN       = rgb(0x55, 0x6B, 0x2F);

    /**
     * The color dark orange with an RGB value of #FF8C00.
     */
    public static final Color DARKORANGE           = rgb(0xFF, 0x8C, 0x00);

    /**
     * The color dark orchid with an RGB value of #9932CC.
     */
    public static final Color DARKORCHID           = rgb(0x99, 0x32, 0xCC);

    /**
     * The color dark red with an RGB value of #8B0000.
     */
    public static final Color DARKRED              = rgb(0x8B, 0x00, 0x00);

    /**
     * The color dark salmon with an RGB value of #E9967A.
     */
    public static final Color DARKSALMON           = rgb(0xE9, 0x96, 0x7A);

    /**
     * The color dark sea green with an RGB value of #8FBC8F.
     */
    public static final Color DARKSEAGREEN         = rgb(0x8F, 0xBC, 0x8F);

    /**
     * The color dark slate blue with an RGB value of #483D8B.
     */
    public static final Color DARKSLATEBLUE        = rgb(0x48, 0x3D, 0x8B);

    /**
     * The color dark slate gray with an RGB value of #2F4F4F.
     */
    public static final Color DARKSLATEGRAY        = rgb(0x2F, 0x4F, 0x4F);

    /**
     * The color dark slate grey with an RGB value of #2F4F4F.
     */
    public static final Color DARKSLATEGREY        = DARKSLATEGRAY;

    /**
     * The color dark turquoise with an RGB value of #00CED1.
     */
    public static final Color DARKTURQUOISE        = rgb(0x00, 0xCE, 0xD1);

    /**
     * The color dark violet with an RGB value of #9400D3.
     */
    public static final Color DARKVIOLET           = rgb(0x94, 0x00, 0xD3);

    /**
     * The color deep pink with an RGB value of #FF1493.
     */
    public static final Color DEEPPINK             = rgb(0xFF, 0x14, 0x93);

    /**
     * The color deep sky blue with an RGB value of #00BFFF.
     */
    public static final Color DEEPSKYBLUE          = rgb(0x00, 0xBF, 0xFF);

    /**
     * The color dim gray with an RGB value of #696969.
     */
    public static final Color DIMGRAY              = rgb(0x69, 0x69, 0x69);

    /**
     * The color dim grey with an RGB value of #696969.
     */
    public static final Color DIMGREY              = DIMGRAY;

    /**
     * The color dodger blue with an RGB value of #1E90FF.
     */
    public static final Color DODGERBLUE           = rgb(0x1E, 0x90, 0xFF);

    /**
     * The color firebrick with an RGB value of #B22222.
     */
    public static final Color FIREBRICK            = rgb(0xB2, 0x22, 0x22);

    /**
     * The color floral white with an RGB value of #FFFAF0.
     */
    public static final Color FLORALWHITE          = rgb(0xFF, 0xFA, 0xF0);

    /**
     * The color forest green with an RGB value of #228B22.
     */
    public static final Color FORESTGREEN          = rgb(0x22, 0x8B, 0x22);

    /**
     * The color fuchsia with an RGB value of #FF00FF.
     */
    public static final Color FUCHSIA              = rgb(0xFF, 0x00, 0xFF);

    /**
     * The color gainsboro with an RGB value of #DCDCDC.
     */
    public static final Color GAINSBORO            = rgb(0xDC, 0xDC, 0xDC);

    /**
     * The color ghost white with an RGB value of #F8F8FF.
     */
    public static final Color GHOSTWHITE           = rgb(0xF8, 0xF8, 0xFF);

    /**
     * The color gold with an RGB value of #FFD700.
     */
    public static final Color GOLD                 = rgb(0xFF, 0xD7, 0x00);

    /**
     * The color goldenrod with an RGB value of #DAA520.
     */
    public static final Color GOLDENROD            = rgb(0xDA, 0xA5, 0x20);

    /**
     * The color gray with an RGB value of #808080.
     */
    public static final Color GRAY                 = rgb(0x80, 0x80, 0x80);

    /**
     * The color green with an RGB value of #008000.
     */
    public static final Color GREEN                = rgb(0x00, 0x80, 0x00);

    /**
     * The color green yellow with an RGB value of #ADFF2F.
     */
    public static final Color GREENYELLOW          = rgb(0xAD, 0xFF, 0x2F);

    /**
     * The color grey with an RGB value of #808080.
     */
    public static final Color GREY                 = GRAY;

    /**
     * The color honeydew with an RGB value of #F0FFF0.
     */
    public static final Color HONEYDEW             = rgb(0xF0, 0xFF, 0xF0);

    /**
     * The color hot pink with an RGB value of #FF69B4.
     */
    public static final Color HOTPINK              = rgb(0xFF, 0x69, 0xB4);

    /**
     * The color indian red with an RGB value of #CD5C5C.
     */
    public static final Color INDIANRED            = rgb(0xCD, 0x5C, 0x5C);

    /**
     * The color indigo with an RGB value of #4B0082.
     */
    public static final Color INDIGO               = rgb(0x4B, 0x00, 0x82);

    /**
     * The color ivory with an RGB value of #FFFFF0.
     */
    public static final Color IVORY                = rgb(0xFF, 0xFF, 0xF0);

    /**
     * The color khaki with an RGB value of #F0E68C.
     */
    public static final Color KHAKI                = rgb(0xF0, 0xE6, 0x8C);

    /**
     * The color lavender with an RGB value of #E6E6FA.
     */
    public static final Color LAVENDER             = rgb(0xE6, 0xE6, 0xFA);

    /**
     * The color lavender blush with an RGB value of #FFF0F5.
     */
    public static final Color LAVENDERBLUSH        = rgb(0xFF, 0xF0, 0xF5);

    /**
     * The color lawn green with an RGB value of #7CFC00.
     */
    public static final Color LAWNGREEN            = rgb(0x7C, 0xFC, 0x00);

    /**
     * The color lemon chiffon with an RGB value of #FFFACD.
     */
    public static final Color LEMONCHIFFON         = rgb(0xFF, 0xFA, 0xCD);

    /**
     * The color light blue with an RGB value of #ADD8E6.
     */
    public static final Color LIGHTBLUE            = rgb(0xAD, 0xD8, 0xE6);

    /**
     * The color light coral with an RGB value of #F08080.
     */
    public static final Color LIGHTCORAL           = rgb(0xF0, 0x80, 0x80);

    /**
     * The color light cyan with an RGB value of #E0FFFF.
     */
    public static final Color LIGHTCYAN            = rgb(0xE0, 0xFF, 0xFF);

    /**
     * The color light goldenrod yellow with an RGB value of #FAFAD2.
     */
    public static final Color LIGHTGOLDENRODYELLOW = rgb(0xFA, 0xFA, 0xD2);

    /**
     * The color light gray with an RGB value of #D3D3D3.
     */
    public static final Color LIGHTGRAY            = rgb(0xD3, 0xD3, 0xD3);

    /**
     * The color light green with an RGB value of #90EE90.
     */
    public static final Color LIGHTGREEN           = rgb(0x90, 0xEE, 0x90);

    /**
     * The color light grey with an RGB value of #D3D3D3.
     */
    public static final Color LIGHTGREY            = LIGHTGRAY;

    /**
     * The color light pink with an RGB value of #FFB6C1.
     */
    public static final Color LIGHTPINK            = rgb(0xFF, 0xB6, 0xC1);

    /**
     * The color light salmon with an RGB value of #FFA07A.
     */
    public static final Color LIGHTSALMON          = rgb(0xFF, 0xA0, 0x7A);

    /**
     * The color light sea green with an RGB value of #20B2AA.
     */
    public static final Color LIGHTSEAGREEN        = rgb(0x20, 0xB2, 0xAA);

    /**
     * The color light sky blue with an RGB value of #87CEFA.
     */
    public static final Color LIGHTSKYBLUE         = rgb(0x87, 0xCE, 0xFA);

    /**
     * The color light slate gray with an RGB value of #778899.
     */
    public static final Color LIGHTSLATEGRAY       = rgb(0x77, 0x88, 0x99);

    /**
     * The color light slate grey with an RGB value of #778899.
     */
    public static final Color LIGHTSLATEGREY       = LIGHTSLATEGRAY;

    /**
     * The color light steel blue with an RGB value of #B0C4DE.
     */
    public static final Color LIGHTSTEELBLUE       = rgb(0xB0, 0xC4, 0xDE);

    /**
     * The color light yellow with an RGB value of #FFFFE0.
     */
    public static final Color LIGHTYELLOW          = rgb(0xFF, 0xFF, 0xE0);

    /**
     * The color lime with an RGB value of #00FF00.
     */
    public static final Color LIME                 = rgb(0x00, 0xFF, 0x00);

    /**
     * The color lime green with an RGB value of #32CD32.
     */
    public static final Color LIMEGREEN            = rgb(0x32, 0xCD, 0x32);

    /**
     * The color linen with an RGB value of #FAF0E6.
     */
    public static final Color LINEN                = rgb(0xFA, 0xF0, 0xE6);

    /**
     * The color magenta with an RGB value of #FF00FF.
     */
    public static final Color MAGENTA              = rgb(0xFF, 0x00, 0xFF);

    /**
     * The color maroon with an RGB value of #800000.
     */
    public static final Color MAROON               = rgb(0x80, 0x00, 0x00);

    /**
     * The color medium aquamarine with an RGB value of #66CDAA.
     */
    public static final Color MEDIUMAQUAMARINE     = rgb(0x66, 0xCD, 0xAA);

    /**
     * The color medium blue with an RGB value of #0000CD.
     */
    public static final Color MEDIUMBLUE           = rgb(0x00, 0x00, 0xCD);

    /**
     * The color medium orchid with an RGB value of #BA55D3.
     */
    public static final Color MEDIUMORCHID         = rgb(0xBA, 0x55, 0xD3);

    /**
     * The color medium purple with an RGB value of #9370DB.
     */
    public static final Color MEDIUMPURPLE         = rgb(0x93, 0x70, 0xDB);

    /**
     * The color medium sea green with an RGB value of #3CB371.
     */
    public static final Color MEDIUMSEAGREEN       = rgb(0x3C, 0xB3, 0x71);

    /**
     * The color medium slate blue with an RGB value of #7B68EE.
     */
    public static final Color MEDIUMSLATEBLUE      = rgb(0x7B, 0x68, 0xEE);

    /**
     * The color medium spring green with an RGB value of #00FA9A.
     */
    public static final Color MEDIUMSPRINGGREEN    = rgb(0x00, 0xFA, 0x9A);

    /**
     * The color medium turquoise with an RGB value of #48D1CC.
     */
    public static final Color MEDIUMTURQUOISE      = rgb(0x48, 0xD1, 0xCC);

    /**
     * The color medium violet red with an RGB value of #C71585.
     */
    public static final Color MEDIUMVIOLETRED      = rgb(0xC7, 0x15, 0x85);

    /**
     * The color midnight blue with an RGB value of #191970.
     */
    public static final Color MIDNIGHTBLUE         = rgb(0x19, 0x19, 0x70);

    /**
     * The color mint cream with an RGB value of #F5FFFA.
     */
    public static final Color MINTCREAM            = rgb(0xF5, 0xFF, 0xFA);

    /**
     * The color misty rose with an RGB value of #FFE4E1.
     */
    public static final Color MISTYROSE            = rgb(0xFF, 0xE4, 0xE1);

    /**
     * The color moccasin with an RGB value of #FFE4B5.
     */
    public static final Color MOCCASIN             = rgb(0xFF, 0xE4, 0xB5);

    /**
     * The color navajo white with an RGB value of #FFDEAD.
     */
    public static final Color NAVAJOWHITE          = rgb(0xFF, 0xDE, 0xAD);

    /**
     * The color navy with an RGB value of #000080.
     */
    public static final Color NAVY                 = rgb(0x00, 0x00, 0x80);

    /**
     * The color old lace with an RGB value of #FDF5E6.
     */
    public static final Color OLDLACE              = rgb(0xFD, 0xF5, 0xE6);

    /**
     * The color olive with an RGB value of #808000.
     */
    public static final Color OLIVE                = rgb(0x80, 0x80, 0x00);

    /**
     * The color olive drab with an RGB value of #6B8E23.
     */
    public static final Color OLIVEDRAB            = rgb(0x6B, 0x8E, 0x23);

    /**
     * The color orange with an RGB value of #FFA500.
     */
    public static final Color ORANGE               = rgb(0xFF, 0xA5, 0x00);

    /**
     * The color orange red with an RGB value of #FF4500.
     */
    public static final Color ORANGERED            = rgb(0xFF, 0x45, 0x00);

    /**
     * The color orchid with an RGB value of #DA70D6.
     */
    public static final Color ORCHID               = rgb(0xDA, 0x70, 0xD6);

    /**
     * The color pale goldenrod with an RGB value of #EEE8AA.
     */
    public static final Color PALEGOLDENROD        = rgb(0xEE, 0xE8, 0xAA);

    /**
     * The color pale green with an RGB value of #98FB98.
     */
    public static final Color PALEGREEN            = rgb(0x98, 0xFB, 0x98);

    /**
     * The color pale turquoise with an RGB value of #AFEEEE.
     */
    public static final Color PALETURQUOISE        = rgb(0xAF, 0xEE, 0xEE);

    /**
     * The color pale violet red with an RGB value of #DB7093.
     */
    public static final Color PALEVIOLETRED        = rgb(0xDB, 0x70, 0x93);

    /**
     * The color papaya whip with an RGB value of #FFEFD5.
     */
    public static final Color PAPAYAWHIP           = rgb(0xFF, 0xEF, 0xD5);

    /**
     * The color peach puff with an RGB value of #FFDAB9.
     */
    public static final Color PEACHPUFF            = rgb(0xFF, 0xDA, 0xB9);

    /**
     * The color peru with an RGB value of #CD853F.
     */
    public static final Color PERU                 = rgb(0xCD, 0x85, 0x3F);

    /**
     * The color pink with an RGB value of #FFC0CB.
     */
    public static final Color PINK                 = rgb(0xFF, 0xC0, 0xCB);

    /**
     * The color plum with an RGB value of #DDA0DD.
     */
    public static final Color PLUM                 = rgb(0xDD, 0xA0, 0xDD);

    /**
     * The color powder blue with an RGB value of #B0E0E6.
     */
    public static final Color POWDERBLUE           = rgb(0xB0, 0xE0, 0xE6);

    /**
     * The color purple with an RGB value of #800080.
     */
    public static final Color PURPLE               = rgb(0x80, 0x00, 0x80);

    /**
     * The color red with an RGB value of #FF0000.
     */
    public static final Color RED                  = rgb(0xFF, 0x00, 0x00);

    /**
     * The color rosy brown with an RGB value of #BC8F8F.
     */
    public static final Color ROSYBROWN            = rgb(0xBC, 0x8F, 0x8F);

    /**
     * The color royal blue with an RGB value of #4169E1.
     */
    public static final Color ROYALBLUE            = rgb(0x41, 0x69, 0xE1);

    /**
     * The color saddle brown with an RGB value of #8B4513.
     */
    public static final Color SADDLEBROWN          = rgb(0x8B, 0x45, 0x13);

    /**
     * The color salmon with an RGB value of #FA8072.
     */
    public static final Color SALMON               = rgb(0xFA, 0x80, 0x72);

    /**
     * The color sandy brown with an RGB value of #F4A460.
     */
    public static final Color SANDYBROWN           = rgb(0xF4, 0xA4, 0x60);

    /**
     * The color sea green with an RGB value of #2E8B57.
     */
    public static final Color SEAGREEN             = rgb(0x2E, 0x8B, 0x57);

    /**
     * The color sea shell with an RGB value of #FFF5EE.
     */
    public static final Color SEASHELL             = rgb(0xFF, 0xF5, 0xEE);

    /**
     * The color sienna with an RGB value of #A0522D.
     */
    public static final Color SIENNA               = rgb(0xA0, 0x52, 0x2D);

    /**
     * The color silver with an RGB value of #C0C0C0.
     */
    public static final Color SILVER               = rgb(0xC0, 0xC0, 0xC0);

    /**
     * The color sky blue with an RGB value of #87CEEB.
     */
    public static final Color SKYBLUE              = rgb(0x87, 0xCE, 0xEB);

    /**
     * The color slate blue with an RGB value of #6A5ACD.
     */
    public static final Color SLATEBLUE            = rgb(0x6A, 0x5A, 0xCD);

    /**
     * The color slate gray with an RGB value of #708090.
     */
    public static final Color SLATEGRAY            = rgb(0x70, 0x80, 0x90);

    /**
     * The color slate grey with an RGB value of #708090.
     */
    public static final Color SLATEGREY            = SLATEGRAY;

    /**
     * The color snow with an RGB value of #FFFAFA.
     */
    public static final Color SNOW                 = rgb(0xFF, 0xFA, 0xFA);

    /**
     * The color spring green with an RGB value of #00FF7F.
     */
    public static final Color SPRINGGREEN          = rgb(0x00, 0xFF, 0x7F);

    /**
     * The color steel blue with an RGB value of #4682B4.
     */
    public static final Color STEELBLUE            = rgb(0x46, 0x82, 0xB4);

    /**
     * The color tan with an RGB value of #D2B48C.
     */
    public static final Color TAN                  = rgb(0xD2, 0xB4, 0x8C);

    /**
     * The color teal with an RGB value of #008080.
     */
    public static final Color TEAL                 = rgb(0x00, 0x80, 0x80);

    /**
     * The color thistle with an RGB value of #D8BFD8.
     */
    public static final Color THISTLE              = rgb(0xD8, 0xBF, 0xD8);

    /**
     * The color tomato with an RGB value of #FF6347.
     */
    public static final Color TOMATO               = rgb(0xFF, 0x63, 0x47);

    /**
     * The color turquoise with an RGB value of #40E0D0.
     */
    public static final Color TURQUOISE            = rgb(0x40, 0xE0, 0xD0);

    /**
     * The color violet with an RGB value of #EE82EE.
     */
    public static final Color VIOLET               = rgb(0xEE, 0x82, 0xEE);

    /**
     * The color wheat with an RGB value of #F5DEB3.
     */
    public static final Color WHEAT                = rgb(0xF5, 0xDE, 0xB3);

    /**
     * The color white with an RGB value of #FFFFFF.
     */
    public static final Color WHITE                = rgb(0xFF, 0xFF, 0xFF);

    /**
     * The color white smoke with an RGB value of #F5F5F5.
     */
    public static final Color WHITESMOKE           = rgb(0xF5, 0xF5, 0xF5);

    /**
     * The color yellow with an RGB value of #FFFF00.
     */
    public static final Color YELLOW               = rgb(0xFF, 0xFF, 0x00);

    /**
     * The color yellow green with an RGB value of #9ACD32.
     */
    public static final Color YELLOWGREEN          = rgb(0x9A, 0xCD, 0x32);

    /*
     * Named colors moved to nested class to initialize them only when they
     * are needed.
     */
    private static final class NamedColors {
        private static final Map<String, Color> namedColors =
                createNamedColors();

        private NamedColors() {
        }
        
        private static Color get(String name) {
            return namedColors.get(name);
        }

        private static Map<String, Color> createNamedColors() {
            Map<String, Color> colors = new HashMap<String,Color>(256);
            
            colors.put("aliceblue",            ALICEBLUE);
            colors.put("antiquewhite",         ANTIQUEWHITE);
            colors.put("aqua",                 AQUA);
            colors.put("aquamarine",           AQUAMARINE);
            colors.put("azure",                AZURE);
            colors.put("beige",                BEIGE);
            colors.put("bisque",               BISQUE);
            colors.put("black",                BLACK);
            colors.put("blanchedalmond",       BLANCHEDALMOND);
            colors.put("blue",                 BLUE);
            colors.put("blueviolet",           BLUEVIOLET);
            colors.put("brown",                BROWN);
            colors.put("burlywood",            BURLYWOOD);
            colors.put("cadetblue",            CADETBLUE);
            colors.put("chartreuse",           CHARTREUSE);
            colors.put("chocolate",            CHOCOLATE);
            colors.put("coral",                CORAL);
            colors.put("cornflowerblue",       CORNFLOWERBLUE);
            colors.put("cornsilk",             CORNSILK);
            colors.put("crimson",              CRIMSON);
            colors.put("cyan",                 CYAN);
            colors.put("darkblue",             DARKBLUE);
            colors.put("darkcyan",             DARKCYAN);
            colors.put("darkgoldenrod",        DARKGOLDENROD);
            colors.put("darkgray",             DARKGRAY);
            colors.put("darkgreen",            DARKGREEN);
            colors.put("darkgrey",             DARKGREY);
            colors.put("darkkhaki",            DARKKHAKI);
            colors.put("darkmagenta",          DARKMAGENTA);
            colors.put("darkolivegreen",       DARKOLIVEGREEN);
            colors.put("darkorange",           DARKORANGE);
            colors.put("darkorchid",           DARKORCHID);
            colors.put("darkred",              DARKRED);
            colors.put("darksalmon",           DARKSALMON);
            colors.put("darkseagreen",         DARKSEAGREEN);
            colors.put("darkslateblue",        DARKSLATEBLUE);
            colors.put("darkslategray",        DARKSLATEGRAY);
            colors.put("darkslategrey",        DARKSLATEGREY);
            colors.put("darkturquoise",        DARKTURQUOISE);
            colors.put("darkviolet",           DARKVIOLET);
            colors.put("deeppink",             DEEPPINK);
            colors.put("deepskyblue",          DEEPSKYBLUE);
            colors.put("dimgray",              DIMGRAY);
            colors.put("dimgrey",              DIMGREY);
            colors.put("dodgerblue",           DODGERBLUE);
            colors.put("firebrick",            FIREBRICK);
            colors.put("floralwhite",          FLORALWHITE);
            colors.put("forestgreen",          FORESTGREEN);
            colors.put("fuchsia",              FUCHSIA);
            colors.put("gainsboro",            GAINSBORO);
            colors.put("ghostwhite",           GHOSTWHITE);
            colors.put("gold",                 GOLD);
            colors.put("goldenrod",            GOLDENROD);
            colors.put("gray",                 GRAY);
            colors.put("green",                GREEN);
            colors.put("greenyellow",          GREENYELLOW);
            colors.put("grey",                 GREY);
            colors.put("honeydew",             HONEYDEW);
            colors.put("hotpink",              HOTPINK);
            colors.put("indianred",            INDIANRED);
            colors.put("indigo",               INDIGO);
            colors.put("ivory",                IVORY);
            colors.put("khaki",                KHAKI);
            colors.put("lavender",             LAVENDER);
            colors.put("lavenderblush",        LAVENDERBLUSH);
            colors.put("lawngreen",            LAWNGREEN);
            colors.put("lemonchiffon",         LEMONCHIFFON);
            colors.put("lightblue",            LIGHTBLUE);
            colors.put("lightcoral",           LIGHTCORAL);
            colors.put("lightcyan",            LIGHTCYAN);
            colors.put("lightgoldenrodyellow", LIGHTGOLDENRODYELLOW);
            colors.put("lightgray",            LIGHTGRAY);
            colors.put("lightgreen",           LIGHTGREEN);
            colors.put("lightgrey",            LIGHTGREY);
            colors.put("lightpink",            LIGHTPINK);
            colors.put("lightsalmon",          LIGHTSALMON);
            colors.put("lightseagreen",        LIGHTSEAGREEN);
            colors.put("lightskyblue",         LIGHTSKYBLUE);
            colors.put("lightslategray",       LIGHTSLATEGRAY);
            colors.put("lightslategrey",       LIGHTSLATEGREY);
            colors.put("lightsteelblue",       LIGHTSTEELBLUE);
            colors.put("lightyellow",          LIGHTYELLOW);
            colors.put("lime",                 LIME);
            colors.put("limegreen",            LIMEGREEN);
            colors.put("linen",                LINEN);
            colors.put("magenta",              MAGENTA);
            colors.put("maroon",               MAROON);
            colors.put("mediumaquamarine",     MEDIUMAQUAMARINE);
            colors.put("mediumblue",           MEDIUMBLUE);
            colors.put("mediumorchid",         MEDIUMORCHID);
            colors.put("mediumpurple",         MEDIUMPURPLE);
            colors.put("mediumseagreen",       MEDIUMSEAGREEN);
            colors.put("mediumslateblue",      MEDIUMSLATEBLUE);
            colors.put("mediumspringgreen",    MEDIUMSPRINGGREEN);
            colors.put("mediumturquoise",      MEDIUMTURQUOISE);
            colors.put("mediumvioletred",      MEDIUMVIOLETRED);
            colors.put("midnightblue",         MIDNIGHTBLUE);
            colors.put("mintcream",            MINTCREAM);
            colors.put("mistyrose",            MISTYROSE);
            colors.put("moccasin",             MOCCASIN);
            colors.put("navajowhite",          NAVAJOWHITE);
            colors.put("navy",                 NAVY);
            colors.put("oldlace",              OLDLACE);
            colors.put("olive",                OLIVE);
            colors.put("olivedrab",            OLIVEDRAB);
            colors.put("orange",               ORANGE);
            colors.put("orangered",            ORANGERED);
            colors.put("orchid",               ORCHID);
            colors.put("palegoldenrod",        PALEGOLDENROD);
            colors.put("palegreen",            PALEGREEN);
            colors.put("paleturquoise",        PALETURQUOISE);
            colors.put("palevioletred",        PALEVIOLETRED);
            colors.put("papayawhip",           PAPAYAWHIP);
            colors.put("peachpuff",            PEACHPUFF);
            colors.put("peru",                 PERU);
            colors.put("pink",                 PINK);
            colors.put("plum",                 PLUM);
            colors.put("powderblue",           POWDERBLUE);
            colors.put("purple",               PURPLE);
            colors.put("red",                  RED);
            colors.put("rosybrown",            ROSYBROWN);
            colors.put("royalblue",            ROYALBLUE);
            colors.put("saddlebrown",          SADDLEBROWN);
            colors.put("salmon",               SALMON);
            colors.put("sandybrown",           SANDYBROWN);
            colors.put("seagreen",             SEAGREEN);
            colors.put("seashell",             SEASHELL);
            colors.put("sienna",               SIENNA);
            colors.put("silver",               SILVER);
            colors.put("skyblue",              SKYBLUE);
            colors.put("slateblue",            SLATEBLUE);
            colors.put("slategray",            SLATEGRAY);
            colors.put("slategrey",            SLATEGREY);
            colors.put("snow",                 SNOW);
            colors.put("springgreen",          SPRINGGREEN);
            colors.put("steelblue",            STEELBLUE);
            colors.put("tan",                  TAN);
            colors.put("teal",                 TEAL);
            colors.put("thistle",              THISTLE);
            colors.put("tomato",               TOMATO);
            colors.put("transparent",          TRANSPARENT);
            colors.put("turquoise",            TURQUOISE);
            colors.put("violet",               VIOLET);
            colors.put("wheat",                WHEAT);
            colors.put("white",                WHITE);
            colors.put("whitesmoke",           WHITESMOKE);
            colors.put("yellow",               YELLOW);
            colors.put("yellowgreen",          YELLOWGREEN);

            return colors;
        }
    }
    
    /**
     * The red component of the {@code Color}, in the range {@code 0.0-1.0}.
     *
<<<<<<< HEAD
     * @defaultValue 0.0
     * @profile common
=======
     * @defaultvalue 0.0
>>>>>>> b6a0011f
     */
    public final double getRed() { return red; }
    private float red;

    /**
     * The green component of the {@code Color}, in the range {@code 0.0-1.0}.
     *
<<<<<<< HEAD
     * @defaultValue 0.0
     * @profile common
=======
     * @defaultvalue 0.0
>>>>>>> b6a0011f
     */
    public final double getGreen() { return green; }
    private float green;

    /**
     * The blue component of the {@code Color}, in the range {@code 0.0-1.0}.
     *
<<<<<<< HEAD
     * @defaultValue 0.0
     * @profile common
=======
     * @defaultvalue 0.0
>>>>>>> b6a0011f
     */
    public final double getBlue() { return blue; }
    private float blue;

    /**
     * The opacity of the {@code Color}, in the range {@code 0.0-1.0}.
     *
<<<<<<< HEAD
     * @defaultValue 1.0
     * @profile common
=======
     * @defaultvalue 1.0
>>>>>>> b6a0011f
     */
    public final double getOpacity() { return opacity; }
    private float opacity = 1;

    private Object platformPaint;

    /**
     * Creates a new isntance of color
     * @param red red component ranging from {@code 0} to {@code 1}
     * @param green green component ranging from {@code 0} to {@code 1}
     * @param blue blue component ranging from {@code 0} to {@code 1}
     * @param opacity opacity ranging from {@code 0} to {@code 1}
     */
    public Color(double red, double green, double blue, @Default("1") double opacity) {
        if (red < 0 || red > 1) {
            throw new IllegalArgumentException("Color's red value (" + red + ") must be in the range 0.0-1.0");
        }
        if (green < 0 || green > 1) {
            throw new IllegalArgumentException("Color's green value (" + green + ") must be in the range 0.0-1.0");
        }
        if (blue < 0 || blue > 1) {
            throw new IllegalArgumentException("Color's blue value (" + blue + ") must be in the range 0.0-1.0");
        }
        if (opacity < 0 || opacity > 1) {
            throw new IllegalArgumentException("Color's opacity value (" + opacity + ") must be in the range 0.0-1.0");
        }

        this.red = (float) red;
        this.green = (float) green;
        this.blue = (float) blue;
        this.opacity = (float) opacity;
    }

    /**
     * @treatAsPrivate implementation detail
     * @deprecated This is an internal API that is not intended for use and will be removed in the next version
     */
    @Deprecated
    @Override public Object impl_getPlatformPaint() {
        if (platformPaint == null) {
            platformPaint = Toolkit.getToolkit().getPaint(this);
        }
        return platformPaint;
    }

    /**
     * @inheritDoc
     */
    @Override public Color interpolate(Color endValue, double t) {
        if (t <= 0.0) return this;
        if (t >= 1.0) return endValue;
        float ft = (float) t;
        return new Color(
            red     + (endValue.red     - red)     * ft,
            green   + (endValue.green   - green)   * ft,
            blue    + (endValue.blue    - blue)    * ft,
            opacity + (endValue.opacity - opacity) * ft
        );
    }

    /**
     * Indicates whether some other object is "equal to" this one.
     * @param obj the reference object with which to compare.
     * @return {@code true} if this object is equal to the {@code obj} argument; {@code false} otherwise.
     */
    @Override public boolean equals(Object obj) {
        if (obj == this) return true;
        if (obj instanceof Color) {
            Color other = (Color) obj;
            return red == other.red
                && green == other.green
                && blue == other.blue
                && opacity == other.opacity;
        } else return false;
    }

    /**
     * Returns a hash code for this {@code Color} object.
     * @return a hash code for this {@code Color} object.
     */ 
    @Override public int hashCode() {
        // construct the 32bit integer representation of this color
        int r = (int)Math.round(red * 255.0);
        int g = (int)Math.round(green * 255.0);
        int b = (int)Math.round(blue * 255.0);
        int a = (int)Math.round(opacity * 255.0);
        return to32BitInteger(r, g, b, a);
    }

    /**
     * Returns a string representation of this {@code Color}.
     * This method is intended to be used only for informational purposes.
     * The content and format of the returned string might vary between implementations.
     * The returned string might be empty but cannot be {@code null}.
     *
     * @return the string representation
     */
    @Override public String toString() {
        int r = (int)Math.round(red * 255.0);
        int g = (int)Math.round(green * 255.0);
        int b = (int)Math.round(blue * 255.0);
        return "Color[red=" + r + ",green=" + g + ",blue=" + b + ",opacity=" + opacity + "]";
    }
}<|MERGE_RESOLUTION|>--- conflicted
+++ resolved
@@ -1436,12 +1436,7 @@
     /**
      * The red component of the {@code Color}, in the range {@code 0.0-1.0}.
      *
-<<<<<<< HEAD
      * @defaultValue 0.0
-     * @profile common
-=======
-     * @defaultvalue 0.0
->>>>>>> b6a0011f
      */
     public final double getRed() { return red; }
     private float red;
@@ -1449,12 +1444,7 @@
     /**
      * The green component of the {@code Color}, in the range {@code 0.0-1.0}.
      *
-<<<<<<< HEAD
      * @defaultValue 0.0
-     * @profile common
-=======
-     * @defaultvalue 0.0
->>>>>>> b6a0011f
      */
     public final double getGreen() { return green; }
     private float green;
@@ -1462,12 +1452,7 @@
     /**
      * The blue component of the {@code Color}, in the range {@code 0.0-1.0}.
      *
-<<<<<<< HEAD
      * @defaultValue 0.0
-     * @profile common
-=======
-     * @defaultvalue 0.0
->>>>>>> b6a0011f
      */
     public final double getBlue() { return blue; }
     private float blue;
@@ -1475,12 +1460,7 @@
     /**
      * The opacity of the {@code Color}, in the range {@code 0.0-1.0}.
      *
-<<<<<<< HEAD
      * @defaultValue 1.0
-     * @profile common
-=======
-     * @defaultvalue 1.0
->>>>>>> b6a0011f
      */
     public final double getOpacity() { return opacity; }
     private float opacity = 1;
